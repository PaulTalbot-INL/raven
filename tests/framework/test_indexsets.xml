<?xml version="1.0" ?>
<Simulation>
  <RunInfo>
    <WorkingDir>IndexSetTest</WorkingDir>
    <Sequence>
            TPmake,TPtrain,TPtest,TPprint,
            TDmake,TDtrain,TDtest,TDprint,
            HCmake,HCtrain,HCtest,HCprint,
            Cmake,Ctrain,Ctest,Cprint,
            Amake,Atrain,Atest,Aprint
        </Sequence>
    <batchSize>1</batchSize>
  </RunInfo>

  <Distributions>
    <Uniform name="UniDist">
      <lowerBound>1</lowerBound>
      <upperBound>5</upperBound>
    </Uniform>
  </Distributions>

  <Samplers>
    <SparseGridCollocation name="TPSG" parallel="1">
      <variable name="x1">
        <distribution>UniDist</distribution>
      </variable>
      <variable name="x2">
        <distribution>UniDist</distribution>
      </variable>
      <ROM class="Models" type="ROM">TPROM</ROM>
    </SparseGridCollocation>
    <SparseGridCollocation name="TDSG" parallel="0">
      <variable name="x1">
        <distribution>UniDist</distribution>
      </variable>
      <variable name="x2">
        <distribution>UniDist</distribution>
      </variable>
      <ROM class="Models" type="ROM">TDROM</ROM>
    </SparseGridCollocation>
    <SparseGridCollocation name="HCSG" parallel="1">
      <variable name="x1">
        <distribution>UniDist</distribution>
      </variable>
      <variable name="x2">
        <distribution>UniDist</distribution>
      </variable>
      <ROM class="Models" type="ROM">HCROM</ROM>
    </SparseGridCollocation>
    <SparseGridCollocation name="ASG" parallel="1">
      <variable name="x1">
        <distribution>UniDist</distribution>
      </variable>
      <variable name="x2">
        <distribution>UniDist</distribution>
      </variable>
      <ROM class="Models" type="ROM">AROM</ROM>
    </SparseGridCollocation>
    <SparseGridCollocation name="CSG">
      <variable name="x1">
        <distribution>UniDist</distribution>
      </variable>
      <variable name="x2">
        <distribution>UniDist</distribution>
      </variable>
      <ROM class="Models" type="ROM">CROM</ROM>
    </SparseGridCollocation>
  </Samplers>

<<<<<<< HEAD
        <SparseGridCollocation name="TDSG" parallel="0">
            <variable name="x1"><distribution>UniDist</distribution></variable>
            <variable name="x2"><distribution>UniDist</distribution></variable>
            <ROM  class='Models' type='ROM' >TDROM</ROM>
        </SparseGridCollocation>

        <SparseGridCollocation name="HCSG" parallel="1">
            <variable name="x1"><distribution>UniDist</distribution></variable>
            <variable name="x2"><distribution>UniDist</distribution></variable>
            <ROM  class='Models' type='ROM' >HCROM</ROM>
        </SparseGridCollocation>

        <SparseGridCollocation name="ASG" parallel="1">
            <variable name="x1"><distribution>UniDist</distribution></variable>
            <variable name="x2"><distribution>UniDist</distribution></variable>
            <ROM  class='Models' type='ROM' >AROM</ROM>
        </SparseGridCollocation>
        <SparseGridCollocation name="CSG">
            <variable name="x1"><distribution>UniDist</distribution></variable>
            <variable name="x2"><distribution>UniDist</distribution></variable>
            <ROM  class='Models' type='ROM' >CROM</ROM>
        </SparseGridCollocation>
      </Samplers>

    <Models>
        <Dummy name="MyDummy" subType=""/>
        <ExternalModel name='polynomial' subType='' ModuleToLoad = './IndexSetTest/polynomial'>
            <variable>x1</variable>
            <variable>x2</variable>
            <variable>ans</variable>
        </ExternalModel>
        <ROM name='TPROM' subType='GaussPolynomialRom'>
            <Target>ans</Target>
            <Features>x1,x2</Features>
            <IndexSet>TensorProduct</IndexSet>
            <PolynomialOrder>4</PolynomialOrder>
            <Interpolation quad='Legendre' poly='Legendre' weight='1'>x1</Interpolation>
            <Interpolation quad='Legendre' poly='Legendre' weight='1'>x2</Interpolation>
        </ROM>
        <ROM name='TDROM' subType='GaussPolynomialRom' verbosity='debug'>
            <Target>ans</Target>
            <Features>x1,x2</Features>
            <IndexSet>TotalDegree</IndexSet>
            <PolynomialOrder>4</PolynomialOrder>
            <Interpolation quad='ClenshawCurtis' poly='Legendre' weight='1'>x1</Interpolation>
            <Interpolation quad='ClenshawCurtis' poly='Legendre' weight='1'>x2</Interpolation>
        </ROM>
        <ROM name='HCROM' subType='GaussPolynomialRom' verbosity='debug'>
            <Target>ans</Target>
            <Features>x1,x2</Features>
            <IndexSet>HyperbolicCross</IndexSet>
            <PolynomialOrder>4</PolynomialOrder>
            <Interpolation quad='ClenshawCurtis' poly='Legendre' weight='1'>x1</Interpolation>
            <Interpolation quad='ClenshawCurtis' poly='Legendre' weight='1'>x2</Interpolation>
        </ROM>
        <ROM name='CROM' subType='GaussPolynomialRom' verbosity='debug'>
            <Target>ans</Target>
            <Features>x1,x2</Features>
            <IndexSet>Custom</IndexSet>
            <IndexPoints>
                (0,0),(0,1),(0,2),
                (1,0),(1,1)
            </IndexPoints>
            <PolynomialOrder>4</PolynomialOrder>
        </ROM>
        <ROM name='AROM' subType='GaussPolynomialRom' verbosity="debug">
            <Target>ans</Target>
            <Features>x1,x2</Features>
            <IndexSet>HyperbolicCross</IndexSet>
            <PolynomialOrder>4</PolynomialOrder>
            <Interpolation quad='ClenshawCurtis' poly='Legendre' weight='5'>x1</Interpolation>
            <Interpolation quad='ClenshawCurtis' poly='Legendre' weight='7'>x2</Interpolation>
        </ROM>
    </Models>

    <Steps>
        <MultiRun name='TPmake' pauseAtEnd='False'>
            <Sampler class='Samplers'         type='SparseGridCollocation'>TPSG</Sampler>
            <Input   class='DataObjects'      type='TimePointSet'         >dummyIN</Input>
            <Model   class='Models'           type='ExternalModel'        >polynomial</Model>
            <Output  class='DataObjects'      type='TimePointSet'         >TPsolns</Output>
        </MultiRun>
        <RomTrainer name='TPtrain'>
            <Input   class='DataObjects'      type='TimePointSet'         >TPsolns</Input>
            <Output  class='Models'           type='ROM'                  >TPROM</Output>
        </RomTrainer>
        <MultiRun name='TPtest' pauseAtEnd='False'>
            <Sampler class='Samplers'         type='SparseGridCollocation'>TPSG</Sampler>
            <Input   class='DataObjects'      type='TimePointSet'         >dummyIN</Input>
            <Model   class='Models'           type='ROM'                  >TPROM</Model>
            <Output  class='DataObjects'      type='TimePointSet'         >TPtests</Output>
        </MultiRun>
        <IOStep name='TPprint'>
            <Input   class='DataObjects'      type='TimePointSet'         >TPtests</Input>
            <Output  class='OutStreamManager' type='Print'                >TPdump</Output>
        </IOStep>

        <MultiRun name='TDmake' pauseAtEnd='False'>
            <Sampler class='Samplers'         type='SparseGridCollocation'>TDSG</Sampler>
            <Input   class='DataObjects'      type='TimePointSet'         >dummyIN</Input>
            <Model   class='Models'           type='ExternalModel'        >polynomial</Model>
            <Output  class='DataObjects'      type='TimePointSet'         >TDsolns</Output>
        </MultiRun>
        <RomTrainer name='TDtrain'>
            <Input   class='DataObjects'      type='TimePointSet'         >TDsolns</Input>
            <Output  class='Models'           type='ROM'                  >TDROM</Output>
        </RomTrainer>
        <MultiRun name='TDtest' pauseAtEnd='False'>
            <Sampler class='Samplers'         type='SparseGridCollocation'>TDSG</Sampler>
            <Input   class='DataObjects'      type='TimePointSet'         >dummyIN</Input>
            <Model   class='Models'           type='ROM'                  >TDROM</Model>
            <Output  class='DataObjects'      type='TimePointSet'         >TDtests</Output>
        </MultiRun>
        <IOStep name='TDprint'>
            <Input   class='DataObjects'      type='TimePointSet'         >TDtests</Input>
            <Output  class='OutStreamManager' type='Print'                >TDdump</Output>
        </IOStep>

        <MultiRun name='HCmake' pauseAtEnd='False'>
            <Sampler class='Samplers'         type='SparseGridCollocation'>HCSG</Sampler>
            <Input   class='DataObjects'      type='TimePointSet'         >dummyIN</Input>
            <Model   class='Models'           type='ExternalModel'        >polynomial</Model>
            <Output  class='DataObjects'      type='TimePointSet'         >HCsolns</Output>
        </MultiRun>
        <RomTrainer name='HCtrain'>
            <Input   class='DataObjects'      type='TimePointSet'         >HCsolns</Input>
            <Output  class='Models'           type='ROM'                  >HCROM</Output>
        </RomTrainer>
        <MultiRun name='HCtest' pauseAtEnd='False'>
            <Sampler class='Samplers'         type='SparseGridCollocation'>HCSG</Sampler>
            <Input   class='DataObjects'      type='TimePointSet'         >dummyIN</Input>
            <Model   class='Models'           type='ROM'                  >HCROM</Model>
            <Output  class='DataObjects'      type='TimePointSet'         >HCtests</Output>
        </MultiRun>
        <IOStep name='HCprint'>
            <Input   class='DataObjects'      type='TimePointSet'         >HCtests</Input>
            <Output  class='OutStreamManager' type='Print'                >HCdump</Output>
        </IOStep>

        <MultiRun name='Amake' pauseAtEnd='False'>
            <Sampler class='Samplers'         type='SparseGridCollocation'>ASG</Sampler>
            <Input   class='DataObjects'      type='TimePointSet'         >dummyIN</Input>
            <Model   class='Models'           type='ExternalModel'        >polynomial</Model>
            <Output  class='DataObjects'      type='TimePointSet'         >Asolns</Output>
        </MultiRun>
        <RomTrainer name='Atrain'>
            <Input   class='DataObjects'      type='TimePointSet'         >Asolns</Input>
            <Output  class='Models'           type='ROM'                  >AROM</Output>
        </RomTrainer>
        <MultiRun name='Atest' pauseAtEnd='False'>
            <Sampler class='Samplers'         type='SparseGridCollocation'>ASG</Sampler>
            <Input   class='DataObjects'      type='TimePointSet'         >dummyIN</Input>
            <Model   class='Models'           type='ROM'                  >AROM</Model>
            <Output  class='DataObjects'      type='TimePointSet'         >Atests</Output>
        </MultiRun>
        <IOStep name='Aprint'>
            <Input   class='DataObjects'      type='TimePointSet'>Atests</Input>
            <Output  class='OutStreamManager' type='Print'       >Adump</Output>
        </IOStep>

        <MultiRun name='Cmake' pauseAtEnd='False'>
            <Sampler class='Samplers'         type='SparseGridCollocation'>CSG</Sampler>
            <Input   class='DataObjects'      type='TimePointSet'         >dummyIN</Input>
            <Model   class='Models'           type='ExternalModel'        >polynomial</Model>
            <Output  class='DataObjects'      type='TimePointSet'         >Csolns</Output>
        </MultiRun>
        <RomTrainer name='Ctrain'>
            <Input   class='DataObjects'      type='TimePointSet'         >Csolns</Input>
            <Output  class='Models'           type='ROM'                  >CROM</Output>
        </RomTrainer>
        <MultiRun name='Ctest' pauseAtEnd='False'>
            <Sampler class='Samplers'         type='SparseGridCollocation'>CSG</Sampler>
            <Input   class='DataObjects'      type='TimePointSet'         >dummyIN</Input>
            <Model   class='Models'           type='ROM'                  >CROM</Model>
            <Output  class='DataObjects'      type='TimePointSet'         >Ctests</Output>
        </MultiRun>
        <IOStep name='Cprint'>
            <Input   class='DataObjects'      type='TimePointSet'         >Ctests</Input>
            <Output  class='OutStreamManager' type='Print'                >Cdump</Output>
        </IOStep>
    </Steps>

    <DataObjects>
        <TimePointSet name="dummyIN"><Input>x1,x2</Input><Output>OutputPlaceHolder</Output></TimePointSet>
        <TimePointSet name='TPtests'><Input>x1,x2</Input><Output>ans</Output></TimePointSet>
        <TimePointSet name='TPsolns'><Input>x1,x2</Input><Output>ans</Output></TimePointSet>
        <TimePointSet name='TDtests'><Input>x1,x2</Input><Output>ans</Output></TimePointSet>
        <TimePointSet name='TDsolns'><Input>x1,x2</Input><Output>ans</Output></TimePointSet>
        <TimePointSet name='HCtests'><Input>x1,x2</Input><Output>ans</Output></TimePointSet>
        <TimePointSet name='HCsolns'><Input>x1,x2</Input><Output>ans</Output></TimePointSet>
        <TimePointSet name='Atests'><Input>x1,x2</Input><Output>ans</Output></TimePointSet>
        <TimePointSet name='Asolns'><Input>x1,x2</Input><Output>ans</Output></TimePointSet>
        <TimePointSet name='Ctests'><Input>x1,x2</Input><Output>ans</Output></TimePointSet>
        <TimePointSet name='Csolns'><Input>x1,x2</Input><Output>ans</Output></TimePointSet>
    </DataObjects>

    <OutStreamManager>
        <Print name='TPdump'>
            <type>csv</type>
            <source>TPtests</source>
        </Print>
        <Print name='TDdump'>
            <type>csv</type>
            <source>TDtests</source>
        </Print>
        <Print name='HCdump'>
            <type>csv</type>
            <source>HCtests</source>
        </Print>
        <Print name='Adump'>
            <type>csv</type>
            <source>Atests</source>
        </Print>
        <Print name='Cdump'>
            <type>csv</type>
            <source>Ctests</source>
        </Print>
    </OutStreamManager>
=======
  <Models>
    <Dummy name="MyDummy" subType=""/>
    <ExternalModel ModuleToLoad="./IndexSetTest/polynomial" name="polynomial" subType="">
      <variable>x1</variable>
      <variable>x2</variable>
      <variable>ans</variable>
    </ExternalModel>
    <ROM name="TPROM" subType="GaussPolynomialRom">
      <Target>ans</Target>
      <Features>x1,x2</Features>
      <IndexSet>TensorProduct</IndexSet>
      <PolynomialOrder>4</PolynomialOrder>
      <Interpolation poly="Legendre" quad="Legendre" weight="1">x1</Interpolation>
      <Interpolation poly="Legendre" quad="Legendre" weight="1">x2</Interpolation>
    </ROM>
    <ROM name="TDROM" subType="GaussPolynomialRom" verbosity="debug">
      <Target>ans</Target>
      <Features>x1,x2</Features>
      <IndexSet>TotalDegree</IndexSet>
      <PolynomialOrder>4</PolynomialOrder>
      <Interpolation poly="Legendre" quad="ClenshawCurtis" weight="1">x1</Interpolation>
      <Interpolation poly="Legendre" quad="ClenshawCurtis" weight="1">x2</Interpolation>
    </ROM>
    <ROM name="HCROM" subType="GaussPolynomialRom" verbosity="debug">
      <Target>ans</Target>
      <Features>x1,x2</Features>
      <IndexSet>HyperbolicCross</IndexSet>
      <PolynomialOrder>4</PolynomialOrder>
      <Interpolation poly="Legendre" quad="ClenshawCurtis" weight="1">x1</Interpolation>
      <Interpolation poly="Legendre" quad="ClenshawCurtis" weight="1">x2</Interpolation>
    </ROM>
    <ROM name="CROM" subType="GaussPolynomialRom" verbosity="debug">
      <Target>ans</Target>
      <Features>x1,x2</Features>
      <IndexSet>Custom</IndexSet>
      <IndexPoints>
                (0,0),(0,1),(0,2),
                (1,0),(1,1)
            </IndexPoints>
      <PolynomialOrder>4</PolynomialOrder>
    </ROM>
    <ROM name="AROM" subType="GaussPolynomialRom" verbosity="debug">
      <Target>ans</Target>
      <Features>x1,x2</Features>
      <IndexSet>HyperbolicCross</IndexSet>
      <PolynomialOrder>4</PolynomialOrder>
      <Interpolation poly="Legendre" quad="ClenshawCurtis" weight="5">x1</Interpolation>
      <Interpolation poly="Legendre" quad="ClenshawCurtis" weight="7">x2</Interpolation>
    </ROM>
  </Models>

  <Steps>
    <MultiRun name="TPmake" pauseAtEnd="false">
      <Input class="DataObjects" type="PointSet">dummyIN</Input>
      <Model class="Models" type="ExternalModel">polynomial</Model>
      <Sampler class="Samplers" type="SparseGridCollocation">TPSG</Sampler>
      <Output class="DataObjects" type="PointSet">TPsolns</Output>
    </MultiRun>
    <MultiRun name="TPtest" pauseAtEnd="false">
      <Input class="DataObjects" type="PointSet">dummyIN</Input>
      <Model class="Models" type="ROM">TPROM</Model>
      <Sampler class="Samplers" type="SparseGridCollocation">TPSG</Sampler>
      <Output class="DataObjects" type="PointSet">TPtests</Output>
    </MultiRun>
    <MultiRun name="TDmake" pauseAtEnd="false">
      <Input class="DataObjects" type="PointSet">dummyIN</Input>
      <Model class="Models" type="ExternalModel">polynomial</Model>
      <Sampler class="Samplers" type="SparseGridCollocation">TDSG</Sampler>
      <Output class="DataObjects" type="PointSet">TDsolns</Output>
    </MultiRun>
    <MultiRun name="TDtest" pauseAtEnd="false">
      <Input class="DataObjects" type="PointSet">dummyIN</Input>
      <Model class="Models" type="ROM">TDROM</Model>
      <Sampler class="Samplers" type="SparseGridCollocation">TDSG</Sampler>
      <Output class="DataObjects" type="PointSet">TDtests</Output>
    </MultiRun>
    <MultiRun name="HCmake" pauseAtEnd="false">
      <Input class="DataObjects" type="PointSet">dummyIN</Input>
      <Model class="Models" type="ExternalModel">polynomial</Model>
      <Sampler class="Samplers" type="SparseGridCollocation">HCSG</Sampler>
      <Output class="DataObjects" type="PointSet">HCsolns</Output>
    </MultiRun>
    <MultiRun name="HCtest" pauseAtEnd="false">
      <Input class="DataObjects" type="PointSet">dummyIN</Input>
      <Model class="Models" type="ROM">HCROM</Model>
      <Sampler class="Samplers" type="SparseGridCollocation">HCSG</Sampler>
      <Output class="DataObjects" type="PointSet">HCtests</Output>
    </MultiRun>
    <MultiRun name="Amake" pauseAtEnd="false">
      <Input class="DataObjects" type="PointSet">dummyIN</Input>
      <Model class="Models" type="ExternalModel">polynomial</Model>
      <Sampler class="Samplers" type="SparseGridCollocation">ASG</Sampler>
      <Output class="DataObjects" type="PointSet">Asolns</Output>
    </MultiRun>
    <MultiRun name="Atest" pauseAtEnd="false">
      <Input class="DataObjects" type="PointSet">dummyIN</Input>
      <Model class="Models" type="ROM">AROM</Model>
      <Sampler class="Samplers" type="SparseGridCollocation">ASG</Sampler>
      <Output class="DataObjects" type="PointSet">Atests</Output>
    </MultiRun>
    <MultiRun name="Cmake" pauseAtEnd="false">
      <Input class="DataObjects" type="PointSet">dummyIN</Input>
      <Model class="Models" type="ExternalModel">polynomial</Model>
      <Sampler class="Samplers" type="SparseGridCollocation">CSG</Sampler>
      <Output class="DataObjects" type="PointSet">Csolns</Output>
    </MultiRun>
    <MultiRun name="Ctest" pauseAtEnd="false">
      <Input class="DataObjects" type="PointSet">dummyIN</Input>
      <Model class="Models" type="ROM">CROM</Model>
      <Sampler class="Samplers" type="SparseGridCollocation">CSG</Sampler>
      <Output class="DataObjects" type="PointSet">Ctests</Output>
    </MultiRun>
    <IOStep name="TPprint">
      <Input class="DataObjects" type="PointSet">TPtests</Input>
      <Output class="OutStreamManager" type="Print">TPdump</Output>
    </IOStep>
    <IOStep name="TDprint">
      <Input class="DataObjects" type="PointSet">TDtests</Input>
      <Output class="OutStreamManager" type="Print">TDdump</Output>
    </IOStep>
    <IOStep name="HCprint">
      <Input class="DataObjects" type="PointSet">HCtests</Input>
      <Output class="OutStreamManager" type="Print">HCdump</Output>
    </IOStep>
    <IOStep name="Aprint">
      <Input class="DataObjects" type="PointSet">Atests</Input>
      <Output class="OutStreamManager" type="Print">Adump</Output>
    </IOStep>
    <IOStep name="Cprint">
      <Input class="DataObjects" type="PointSet">Ctests</Input>
      <Output class="OutStreamManager" type="Print">Cdump</Output>
    </IOStep>
    <RomTrainer name="TPtrain">
      <Input class="DataObjects" type="PointSet">TPsolns</Input>
      <Output class="Models" type="ROM">TPROM</Output>
    </RomTrainer>
    <RomTrainer name="TDtrain">
      <Input class="DataObjects" type="PointSet">TDsolns</Input>
      <Output class="Models" type="ROM">TDROM</Output>
    </RomTrainer>
    <RomTrainer name="HCtrain">
      <Input class="DataObjects" type="PointSet">HCsolns</Input>
      <Output class="Models" type="ROM">HCROM</Output>
    </RomTrainer>
    <RomTrainer name="Ctrain">
      <Input class="DataObjects" type="PointSet">Csolns</Input>
      <Output class="Models" type="ROM">CROM</Output>
    </RomTrainer>
    <RomTrainer name="Atrain">
      <Input class="DataObjects" type="PointSet">Asolns</Input>
      <Output class="Models" type="ROM">AROM</Output>
    </RomTrainer>
  </Steps>

  <DataObjects>
    <PointSet name="dummyIN">
      <Input>x1,x2</Input>
      <Output>OutputPlaceHolder</Output>
    </PointSet>
    <PointSet name="TPtests">
      <Input>x1,x2</Input>
      <Output>ans</Output>
    </PointSet>
    <PointSet name="TPsolns">
      <Input>x1,x2</Input>
      <Output>ans</Output>
    </PointSet>
    <PointSet name="TDtests">
      <Input>x1,x2</Input>
      <Output>ans</Output>
    </PointSet>
    <PointSet name="TDsolns">
      <Input>x1,x2</Input>
      <Output>ans</Output>
    </PointSet>
    <PointSet name="HCtests">
      <Input>x1,x2</Input>
      <Output>ans</Output>
    </PointSet>
    <PointSet name="HCsolns">
      <Input>x1,x2</Input>
      <Output>ans</Output>
    </PointSet>
    <PointSet name="Atests">
      <Input>x1,x2</Input>
      <Output>ans</Output>
    </PointSet>
    <PointSet name="Asolns">
      <Input>x1,x2</Input>
      <Output>ans</Output>
    </PointSet>
    <PointSet name="Ctests">
      <Input>x1,x2</Input>
      <Output>ans</Output>
    </PointSet>
    <PointSet name="Csolns">
      <Input>x1,x2</Input>
      <Output>ans</Output>
    </PointSet>
  </DataObjects>

  <OutStreamManager>
    <Print name="TPdump">
      <type>csv</type>
      <source>TPtests</source>
    </Print>
    <Print name="TDdump">
      <type>csv</type>
      <source>TDtests</source>
    </Print>
    <Print name="HCdump">
      <type>csv</type>
      <source>HCtests</source>
    </Print>
    <Print name="Adump">
      <type>csv</type>
      <source>Atests</source>
    </Print>
    <Print name="Cdump">
      <type>csv</type>
      <source>Ctests</source>
    </Print>
  </OutStreamManager>
>>>>>>> 6897eb79

</Simulation><|MERGE_RESOLUTION|>--- conflicted
+++ resolved
@@ -67,226 +67,6 @@
     </SparseGridCollocation>
   </Samplers>
 
-<<<<<<< HEAD
-        <SparseGridCollocation name="TDSG" parallel="0">
-            <variable name="x1"><distribution>UniDist</distribution></variable>
-            <variable name="x2"><distribution>UniDist</distribution></variable>
-            <ROM  class='Models' type='ROM' >TDROM</ROM>
-        </SparseGridCollocation>
-
-        <SparseGridCollocation name="HCSG" parallel="1">
-            <variable name="x1"><distribution>UniDist</distribution></variable>
-            <variable name="x2"><distribution>UniDist</distribution></variable>
-            <ROM  class='Models' type='ROM' >HCROM</ROM>
-        </SparseGridCollocation>
-
-        <SparseGridCollocation name="ASG" parallel="1">
-            <variable name="x1"><distribution>UniDist</distribution></variable>
-            <variable name="x2"><distribution>UniDist</distribution></variable>
-            <ROM  class='Models' type='ROM' >AROM</ROM>
-        </SparseGridCollocation>
-        <SparseGridCollocation name="CSG">
-            <variable name="x1"><distribution>UniDist</distribution></variable>
-            <variable name="x2"><distribution>UniDist</distribution></variable>
-            <ROM  class='Models' type='ROM' >CROM</ROM>
-        </SparseGridCollocation>
-      </Samplers>
-
-    <Models>
-        <Dummy name="MyDummy" subType=""/>
-        <ExternalModel name='polynomial' subType='' ModuleToLoad = './IndexSetTest/polynomial'>
-            <variable>x1</variable>
-            <variable>x2</variable>
-            <variable>ans</variable>
-        </ExternalModel>
-        <ROM name='TPROM' subType='GaussPolynomialRom'>
-            <Target>ans</Target>
-            <Features>x1,x2</Features>
-            <IndexSet>TensorProduct</IndexSet>
-            <PolynomialOrder>4</PolynomialOrder>
-            <Interpolation quad='Legendre' poly='Legendre' weight='1'>x1</Interpolation>
-            <Interpolation quad='Legendre' poly='Legendre' weight='1'>x2</Interpolation>
-        </ROM>
-        <ROM name='TDROM' subType='GaussPolynomialRom' verbosity='debug'>
-            <Target>ans</Target>
-            <Features>x1,x2</Features>
-            <IndexSet>TotalDegree</IndexSet>
-            <PolynomialOrder>4</PolynomialOrder>
-            <Interpolation quad='ClenshawCurtis' poly='Legendre' weight='1'>x1</Interpolation>
-            <Interpolation quad='ClenshawCurtis' poly='Legendre' weight='1'>x2</Interpolation>
-        </ROM>
-        <ROM name='HCROM' subType='GaussPolynomialRom' verbosity='debug'>
-            <Target>ans</Target>
-            <Features>x1,x2</Features>
-            <IndexSet>HyperbolicCross</IndexSet>
-            <PolynomialOrder>4</PolynomialOrder>
-            <Interpolation quad='ClenshawCurtis' poly='Legendre' weight='1'>x1</Interpolation>
-            <Interpolation quad='ClenshawCurtis' poly='Legendre' weight='1'>x2</Interpolation>
-        </ROM>
-        <ROM name='CROM' subType='GaussPolynomialRom' verbosity='debug'>
-            <Target>ans</Target>
-            <Features>x1,x2</Features>
-            <IndexSet>Custom</IndexSet>
-            <IndexPoints>
-                (0,0),(0,1),(0,2),
-                (1,0),(1,1)
-            </IndexPoints>
-            <PolynomialOrder>4</PolynomialOrder>
-        </ROM>
-        <ROM name='AROM' subType='GaussPolynomialRom' verbosity="debug">
-            <Target>ans</Target>
-            <Features>x1,x2</Features>
-            <IndexSet>HyperbolicCross</IndexSet>
-            <PolynomialOrder>4</PolynomialOrder>
-            <Interpolation quad='ClenshawCurtis' poly='Legendre' weight='5'>x1</Interpolation>
-            <Interpolation quad='ClenshawCurtis' poly='Legendre' weight='7'>x2</Interpolation>
-        </ROM>
-    </Models>
-
-    <Steps>
-        <MultiRun name='TPmake' pauseAtEnd='False'>
-            <Sampler class='Samplers'         type='SparseGridCollocation'>TPSG</Sampler>
-            <Input   class='DataObjects'      type='TimePointSet'         >dummyIN</Input>
-            <Model   class='Models'           type='ExternalModel'        >polynomial</Model>
-            <Output  class='DataObjects'      type='TimePointSet'         >TPsolns</Output>
-        </MultiRun>
-        <RomTrainer name='TPtrain'>
-            <Input   class='DataObjects'      type='TimePointSet'         >TPsolns</Input>
-            <Output  class='Models'           type='ROM'                  >TPROM</Output>
-        </RomTrainer>
-        <MultiRun name='TPtest' pauseAtEnd='False'>
-            <Sampler class='Samplers'         type='SparseGridCollocation'>TPSG</Sampler>
-            <Input   class='DataObjects'      type='TimePointSet'         >dummyIN</Input>
-            <Model   class='Models'           type='ROM'                  >TPROM</Model>
-            <Output  class='DataObjects'      type='TimePointSet'         >TPtests</Output>
-        </MultiRun>
-        <IOStep name='TPprint'>
-            <Input   class='DataObjects'      type='TimePointSet'         >TPtests</Input>
-            <Output  class='OutStreamManager' type='Print'                >TPdump</Output>
-        </IOStep>
-
-        <MultiRun name='TDmake' pauseAtEnd='False'>
-            <Sampler class='Samplers'         type='SparseGridCollocation'>TDSG</Sampler>
-            <Input   class='DataObjects'      type='TimePointSet'         >dummyIN</Input>
-            <Model   class='Models'           type='ExternalModel'        >polynomial</Model>
-            <Output  class='DataObjects'      type='TimePointSet'         >TDsolns</Output>
-        </MultiRun>
-        <RomTrainer name='TDtrain'>
-            <Input   class='DataObjects'      type='TimePointSet'         >TDsolns</Input>
-            <Output  class='Models'           type='ROM'                  >TDROM</Output>
-        </RomTrainer>
-        <MultiRun name='TDtest' pauseAtEnd='False'>
-            <Sampler class='Samplers'         type='SparseGridCollocation'>TDSG</Sampler>
-            <Input   class='DataObjects'      type='TimePointSet'         >dummyIN</Input>
-            <Model   class='Models'           type='ROM'                  >TDROM</Model>
-            <Output  class='DataObjects'      type='TimePointSet'         >TDtests</Output>
-        </MultiRun>
-        <IOStep name='TDprint'>
-            <Input   class='DataObjects'      type='TimePointSet'         >TDtests</Input>
-            <Output  class='OutStreamManager' type='Print'                >TDdump</Output>
-        </IOStep>
-
-        <MultiRun name='HCmake' pauseAtEnd='False'>
-            <Sampler class='Samplers'         type='SparseGridCollocation'>HCSG</Sampler>
-            <Input   class='DataObjects'      type='TimePointSet'         >dummyIN</Input>
-            <Model   class='Models'           type='ExternalModel'        >polynomial</Model>
-            <Output  class='DataObjects'      type='TimePointSet'         >HCsolns</Output>
-        </MultiRun>
-        <RomTrainer name='HCtrain'>
-            <Input   class='DataObjects'      type='TimePointSet'         >HCsolns</Input>
-            <Output  class='Models'           type='ROM'                  >HCROM</Output>
-        </RomTrainer>
-        <MultiRun name='HCtest' pauseAtEnd='False'>
-            <Sampler class='Samplers'         type='SparseGridCollocation'>HCSG</Sampler>
-            <Input   class='DataObjects'      type='TimePointSet'         >dummyIN</Input>
-            <Model   class='Models'           type='ROM'                  >HCROM</Model>
-            <Output  class='DataObjects'      type='TimePointSet'         >HCtests</Output>
-        </MultiRun>
-        <IOStep name='HCprint'>
-            <Input   class='DataObjects'      type='TimePointSet'         >HCtests</Input>
-            <Output  class='OutStreamManager' type='Print'                >HCdump</Output>
-        </IOStep>
-
-        <MultiRun name='Amake' pauseAtEnd='False'>
-            <Sampler class='Samplers'         type='SparseGridCollocation'>ASG</Sampler>
-            <Input   class='DataObjects'      type='TimePointSet'         >dummyIN</Input>
-            <Model   class='Models'           type='ExternalModel'        >polynomial</Model>
-            <Output  class='DataObjects'      type='TimePointSet'         >Asolns</Output>
-        </MultiRun>
-        <RomTrainer name='Atrain'>
-            <Input   class='DataObjects'      type='TimePointSet'         >Asolns</Input>
-            <Output  class='Models'           type='ROM'                  >AROM</Output>
-        </RomTrainer>
-        <MultiRun name='Atest' pauseAtEnd='False'>
-            <Sampler class='Samplers'         type='SparseGridCollocation'>ASG</Sampler>
-            <Input   class='DataObjects'      type='TimePointSet'         >dummyIN</Input>
-            <Model   class='Models'           type='ROM'                  >AROM</Model>
-            <Output  class='DataObjects'      type='TimePointSet'         >Atests</Output>
-        </MultiRun>
-        <IOStep name='Aprint'>
-            <Input   class='DataObjects'      type='TimePointSet'>Atests</Input>
-            <Output  class='OutStreamManager' type='Print'       >Adump</Output>
-        </IOStep>
-
-        <MultiRun name='Cmake' pauseAtEnd='False'>
-            <Sampler class='Samplers'         type='SparseGridCollocation'>CSG</Sampler>
-            <Input   class='DataObjects'      type='TimePointSet'         >dummyIN</Input>
-            <Model   class='Models'           type='ExternalModel'        >polynomial</Model>
-            <Output  class='DataObjects'      type='TimePointSet'         >Csolns</Output>
-        </MultiRun>
-        <RomTrainer name='Ctrain'>
-            <Input   class='DataObjects'      type='TimePointSet'         >Csolns</Input>
-            <Output  class='Models'           type='ROM'                  >CROM</Output>
-        </RomTrainer>
-        <MultiRun name='Ctest' pauseAtEnd='False'>
-            <Sampler class='Samplers'         type='SparseGridCollocation'>CSG</Sampler>
-            <Input   class='DataObjects'      type='TimePointSet'         >dummyIN</Input>
-            <Model   class='Models'           type='ROM'                  >CROM</Model>
-            <Output  class='DataObjects'      type='TimePointSet'         >Ctests</Output>
-        </MultiRun>
-        <IOStep name='Cprint'>
-            <Input   class='DataObjects'      type='TimePointSet'         >Ctests</Input>
-            <Output  class='OutStreamManager' type='Print'                >Cdump</Output>
-        </IOStep>
-    </Steps>
-
-    <DataObjects>
-        <TimePointSet name="dummyIN"><Input>x1,x2</Input><Output>OutputPlaceHolder</Output></TimePointSet>
-        <TimePointSet name='TPtests'><Input>x1,x2</Input><Output>ans</Output></TimePointSet>
-        <TimePointSet name='TPsolns'><Input>x1,x2</Input><Output>ans</Output></TimePointSet>
-        <TimePointSet name='TDtests'><Input>x1,x2</Input><Output>ans</Output></TimePointSet>
-        <TimePointSet name='TDsolns'><Input>x1,x2</Input><Output>ans</Output></TimePointSet>
-        <TimePointSet name='HCtests'><Input>x1,x2</Input><Output>ans</Output></TimePointSet>
-        <TimePointSet name='HCsolns'><Input>x1,x2</Input><Output>ans</Output></TimePointSet>
-        <TimePointSet name='Atests'><Input>x1,x2</Input><Output>ans</Output></TimePointSet>
-        <TimePointSet name='Asolns'><Input>x1,x2</Input><Output>ans</Output></TimePointSet>
-        <TimePointSet name='Ctests'><Input>x1,x2</Input><Output>ans</Output></TimePointSet>
-        <TimePointSet name='Csolns'><Input>x1,x2</Input><Output>ans</Output></TimePointSet>
-    </DataObjects>
-
-    <OutStreamManager>
-        <Print name='TPdump'>
-            <type>csv</type>
-            <source>TPtests</source>
-        </Print>
-        <Print name='TDdump'>
-            <type>csv</type>
-            <source>TDtests</source>
-        </Print>
-        <Print name='HCdump'>
-            <type>csv</type>
-            <source>HCtests</source>
-        </Print>
-        <Print name='Adump'>
-            <type>csv</type>
-            <source>Atests</source>
-        </Print>
-        <Print name='Cdump'>
-            <type>csv</type>
-            <source>Ctests</source>
-        </Print>
-    </OutStreamManager>
-=======
   <Models>
     <Dummy name="MyDummy" subType=""/>
     <ExternalModel ModuleToLoad="./IndexSetTest/polynomial" name="polynomial" subType="">
@@ -510,6 +290,5 @@
       <source>Ctests</source>
     </Print>
   </OutStreamManager>
->>>>>>> 6897eb79
 
 </Simulation>