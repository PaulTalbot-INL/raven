<?xml version="1.0" encoding="UTF-8"?>
<Simulation verbosity='debug'>
<RunInfo>
    <WorkingDir>SBO_DET</WorkingDir>
    <Files>DET_histories_eqPb.csv,TMI_PRA_trans_DET_control.py,TMI.i,TMI_steady_restart/0957.rd-0,TMI_steady_restart/0957.xdr,TMI_steady_restart/0957.xdr.0000,TMI_steady_restart/0957_mesh.cpr</Files>
    <Sequence>DET,test_extract</Sequence>
    <batchSize>8</batchSize>
</RunInfo>
<Models>
    <Code name='MyRAVEN' subType='RAVEN'><executable>%FRAMEWORK_DIR%/../RAVEN-%METHOD%</executable></Code>
    <PostProcessor name="csv_from_hdf5" subType='PrintCSV'>
        <paramters>all</paramters>
    </PostProcessor>
</Models>
<Distributions>
    <Normal name='crewSecPG'>
        <mean>1</mean>
        <sigma>0.001</sigma>
        <lowerBound>0</lowerBound>
        <upperBound>2</upperBound>
    </Normal>
    <Normal name='crew1DG2CoupledDG1'>
        <mean>1</mean>
        <sigma>0.001</sigma>
        <lowerBound>0</lowerBound>
        <upperBound>2</upperBound>
<<<<<<< HEAD
    </Normal>    
=======
    </Normal>
>>>>>>> b4da419a
    <Normal name='crew1DG1'>
        <mean>1</mean>
        <sigma>0.4</sigma>
        <lowerBound>0</lowerBound>
        <upperBound>2</upperBound>
    </Normal>
    <Triangular name='CladFailureDist'>
        <apex>1</apex>
        <min>-0.1</min>
        <max>3</max>
    </Triangular>
    <Triangular name='PrimPGrecovery'>
        <apex>1</apex>
        <min>-0.1</min>
        <max>3</max>
    </Triangular>
</Distributions>
<Samplers>
    <DynamicEventTree name='DET' print_end_xml='yes' maxSimulationTime='2500.0'>
        <Distribution name='crew1DG1'>
            <distribution >crew1DG1</distribution>
            <grid type='CDF' construction='custom'>0.1 0.4 0.8 0.9</grid>
        </Distribution>
        
        <Distribution name='crew1DG2CoupledDG1'>
            <distribution >crew1DG2CoupledDG1</distribution>
            <grid type='CDF' construction='custom'>0.1 0.4 0.8 0.9</grid>
        </Distribution>
        
        <Distribution name='crewSecPG'>
            <distribution >crewSecPG</distribution>
            <grid type='CDF' construction='custom'>0.1 0.4 0.8 0.9</grid>
        </Distribution>

        <Distribution name='PrimPGrecovery'>
            <distribution >PrimPGrecovery</distribution>
            <grid type='CDF' construction='custom'>0.8 0.9</grid>
        </Distribution>

        <Distribution name='CladFailureDist'>
           <distribution >CladFailureDist</distribution>
           <grid type='CDF' construction='custom'>0.05 0.1 0.15 0.5 0.9</grid>
        </Distribution>

    </DynamicEventTree>     
</Samplers>
<Steps> 
    <MultiRun name='DET'>
        <Input   class='Files'     type=''                >TMI.i</Input>
        <Input   class='Files'     type=''                >TMI_PRA_trans_DET_control.py</Input>
        <Input   class='Files'      type=''                >TMI_steady_restart/0957.rd-0</Input>
        <Input   class='Files'      type=''                >TMI_steady_restart/0957.xdr</Input>
        <Input   class='Files'      type=''                >TMI_steady_restart/0957.xdr.0000</Input>
        <Input   class='Files'      type=''                >TMI_steady_restart/0957_mesh.cpr</Input>
        <Model   class='Models'    type='Code'             >MyRAVEN</Model>
        <Sampler class='Samplers'  type='DynamicEventTree'>DET</Sampler>
        <Output  class='Databases' type='HDF5'              >DET_SBO_RUN_eqPb</Output>
    </MultiRun>
    <IOStep name='test_extract'>
        <Input   class='Databases' type='HDF5'   >DET_SBO_RUN_eqPb</Input>
        <Output  class='DataObjects'    type='Histories'>stories_from_database</Output>
        <Output  class='OutStreamManager' type='Print'>stories_from_database_dump</Output>
    </IOStep>    
</Steps>
<Databases>
        <HDF5 name="DET_SBO_RUN_eqPb"/> 
</Databases>
<OutStreamManager>
        <Print name='stories_from_database_dump'>
            <type>csv</type>
            <source>stories_from_database</source>
        </Print>
</OutStreamManager>
<DataObjects>
   <Histories name='stories_from_database' inputTs='2'>
 <Input>CladFailureDistThreshold,CladTempBranched,DG1_time_ratio,DG1recoveryTime,DG2recoveryTime,DeltaTimeScramToAux</Input>
  <Output>time,AuxSystemUp,CladDamaged,DownStreamSpeed,Head_PumpA,Head_PumpB,InitialMassFlowPrimary,MassFlowRateIn_SC_A,MassFlowRateIn_SC_B,PrimPGrecovery,PrimPGrecoveryThreshold,PrimPGrecoveryTime,ScramStatus,SecPGrecoveryTime,UpstreamSpeed,a_Head_PumpA,a_Head_PumpB,a_MassFlowRateIn_SC_A,a_MassFlowRateIn_SC_B,a_friction2_CL_A,a_friction2_CL_B,a_power_CH1,a_power_CH2,a_power_CH3,auxAbsolute,avg_Fluid_Vel_C_L_A,avg_Fluid_Vel_H_L-A,avg_out_temp_sec_A,avg_temp_clad_CH1,avg_temp_clad_CH2,avg_temp_clad_CH3,avg_temp_fuel_CH1,avg_temp_fuel_CH2,avg_temp_fuel_CH3,crew1DG1,crew1DG1Threshold,crew1DG2CoupledDG1,crew1DG2CoupledDG1Threshold,crewSecPG,crewSecPGThreshold,init_Power_Fraction_CH1,init_Power_Fraction_CH2,init_Power_Fraction_CH3,power_CH1,power_CH2,power_CH3,reactor:power,scram_start_time,sec_inlet_velocity</Output>
   </Histories>
</DataObjects>
</Simulation>


<|MERGE_RESOLUTION|>--- conflicted
+++ resolved
@@ -24,11 +24,7 @@
         <sigma>0.001</sigma>
         <lowerBound>0</lowerBound>
         <upperBound>2</upperBound>
-<<<<<<< HEAD
-    </Normal>    
-=======
     </Normal>
->>>>>>> b4da419a
     <Normal name='crew1DG1'>
         <mean>1</mean>
         <sigma>0.4</sigma>
