[Tests]
  [./Basic]
    #REQUIREMENT_TEST R-RM-1
    type = 'RavenFramework'
    input = 'basic.xml'
    [./data]
      type = OrderedCSV
      output = 'Basic/optOut.csv Basic/opt_export_0.csv'
      rel_err = 1e-3
      zero_threshold = 1e-5
    [../]
    [./meta]
      type = XML
      output = 'Basic/opt_export.xml'
    [../]
  [../]

  [./ConvergeGradient]
    type = 'RavenFramework'
    input = 'converge_gradient.xml'
    [./data]
      type = OrderedCSV
      output = 'ConvergeGradient/opt_export_0.csv'
      rel_err = 1e-3
      zero_threshold = 1e-5
    [../]
  [../]

  [./ConvergeStepsize]
    type = 'RavenFramework'
    input = 'converge_stepsize.xml'
    [./data]
      type = OrderedCSV
      output = 'ConvergeStepsize/opt_export_0.csv'
      rel_err = 1e-3
      zero_threshold = 1e-5
    [../]
  [../]

  [./ConvergeObjective]
    type = 'RavenFramework'
    input = 'converge_objective.xml'
    [./data]
      type = OrderedCSV
      output = 'ConvergeObjective/opt_export_0.csv'
      rel_err = 1e-3
      zero_threshold = 1e-5
    [../]
  [../]

  [./ConstrainBoundary]
    type = 'RavenFramework'
    input = 'constrain_boundary.xml'
    [./data]
      type = OrderedCSV
      output = 'ConstrainBoundary/opt_export_0.csv'
    [../]
  [../]

  [./InitSampler]
    type = 'RavenFramework'
    input = 'init_sampler.xml'
    [./data]
      type = OrderedCSV
      output = 'InitSampler/opt_export_0.csv InitSampler/opt_export_1.csv'

      rel_err = 1e-3
      zero_threshold = 1e-5
    [../]
  [../]


  [./CentralDiff]
    type = 'RavenFramework'
    input = 'central_diff.xml'
    [./data]
      type = OrderedCSV
      output = 'CentralDiff/opt_export_0.csv'
      rel_err = 1e-3
      zero_threshold = 1e-5
    [../]
  [../]

  [./FDConjGrad]
    type = 'RavenFramework'
    input = 'fd_conjgrad.xml'
    [./data]
      type = OrderedCSV
      output = 'FDConjGrad/opt_export_0.csv'
      rel_err = 1e-3
      zero_threshold = 1e-5
    [../]
  [../]

<<<<<<< HEAD
  [./Max]
    type = 'RavenFramework'
    input = 'max.xml'
    [./data]
      type = OrderedCSV
      output = 'Max/opt_export_0.csv'
=======
  [./SPSA]
    type = 'RavenFramework'
    input = 'spsa.xml'
    [./data]
      type = OrderedCSV
      output = 'SPSA/opt_export_0.csv'
>>>>>>> b19fdcf9
      rel_err = 1e-3
      zero_threshold = 1e-5
    [../]
  [../]
[]<|MERGE_RESOLUTION|>--- conflicted
+++ resolved
@@ -69,7 +69,6 @@
     [../]
   [../]
 
-
   [./CentralDiff]
     type = 'RavenFramework'
     input = 'central_diff.xml'
@@ -92,21 +91,23 @@
     [../]
   [../]
 
-<<<<<<< HEAD
   [./Max]
     type = 'RavenFramework'
     input = 'max.xml'
     [./data]
       type = OrderedCSV
       output = 'Max/opt_export_0.csv'
-=======
+      rel_err = 1e-3
+      zero_threshold = 1e-5
+    [../]
+  [../]
+
   [./SPSA]
     type = 'RavenFramework'
     input = 'spsa.xml'
     [./data]
       type = OrderedCSV
       output = 'SPSA/opt_export_0.csv'
->>>>>>> b19fdcf9
       rel_err = 1e-3
       zero_threshold = 1e-5
     [../]
