[Tests]
  [./interfacedPostProcessor]
    type   = 'RavenFramework'
    input  = 'test_interfacedPP.xml'
    csv    = 'interfacedPostProcessor/PrintPPHistorySet_dump_0.csv'
    output = 'interfacedPostProcessor/PrintPPHistorySet_dump.xml'
  [../]
  [./interfacedPostProcessorParallel]
    type   = 'RavenFramework'
    input  = 'test_interfacedPP_parallel.xml'
    csv    = 'interfacedPostProcessorParallel/PrintPPHistorySet_dump_0.csv'
    output = 'interfacedPostProcessorParallel/PrintPPHistorySet_dump.xml'
  [../]
  [./historySampling]
    type   = 'RavenFramework'
    input  = 'test_historySetSamplingIPP.xml'
    csv    = 'historySampling/PrintPPHistorySet_dump1_0.csv historySampling/PrintPPHistorySet_dump2_0.csv historySampling/PrintPPHistorySet_dump3_0.csv historySampling/PrintPPHistorySet_dump4_0.csv historySampling/PrintPPHistorySet_dump5_0.csv'
    output = 'historySampling/PrintPPHistorySet_dump1.xml historySampling/PrintPPHistorySet_dump2.xml historySampling/PrintPPHistorySet_dump3.xml historySampling/PrintPPHistorySet_dump4.xml historySampling/PrintPPHistorySet_dump5.xml'
  [../]
  [./HistorySetSnapShot]
    type   = 'RavenFramework'
    input  = 'test_historySetSnapshot.xml'
    csv    = 'HistorySetSnapShot/PrintPPpointSet_dump.csv HistorySetSnapShot/PrintPPpointSet_dump1.csv HistorySetSnapShot/PrintPPpointSet_dump2.csv HistorySetSnapShot/PrintPPpointSet_dump3.csv HistorySetSnapShot/PrintPPpointSet_dump4.csv'
    output = 'HistorySetSnapShot/PrintPPpointSet_dump.xml'
  [../]
  [./HistorySetSnapShotMixed]
    type   = 'RavenFramework'
    input  = 'test_historySetSnapshot_mixed.xml'
    UnorderedCsv = 'HistorySetSnapShotMixed/history_dump.csv'
    csv = 'HistorySetSnapShotMixed/history_dump_0.csv HistorySetSnapShotMixed/history_dump_1.csv HistorySetSnapShotMixed/point_dump1.csv HistorySetSnapShotMixed/point_dump2.csv'
  [../]
  [./historySetSync]
    type   = 'RavenFramework'
    input  = 'test_historySetSync.xml'
    csv    = 'HistorySetSync/PrintPPHistorySet_dump1_0.csv HistorySetSync/PrintPPHistorySet_dump1_1.csv HistorySetSync/PrintPPHistorySet_dump2_0.csv HistorySetSync/PrintPPHistorySet_dump2_1.csv'
    output = 'HistorySetSync/PrintPPHistorySet_dump1.xml HistorySetSync/PrintPPHistorySet_dump2.xml'
  [../]
  [./historySetSyncAll]
    type   = 'RavenFramework'
    input  = 'test_historySetSyncAll.xml'
    UnorderedCsv = 'hs_sync_all/original.csv hs_sync_all/original_0.csv hs_sync_all/original_1.csv hs_sync_all/original_2.csv hs_sync_all/original_3.csv hs_sync_all/original_4.csv hs_sync_all/synced.csv hs_sync_all/synced_0.csv hs_sync_all/synced_1.csv hs_sync_all/synced_2.csv hs_sync_all/synced_3.csv hs_sync_all/synced_4.csv'
    UnorderedXml = 'hs_sync_all/rom.xml'
  [../]
  [./historySetSyncMin]
    type   = 'RavenFramework'
    input  = 'test_historySetSyncMin.xml'
    UnorderedCsv = 'hs_sync_min/original.csv hs_sync_min/original_0.csv hs_sync_min/original_1.csv hs_sync_min/original_2.csv hs_sync_min/original_3.csv hs_sync_min/original_4.csv hs_sync_min/synced.csv hs_sync_min/synced_0.csv hs_sync_min/synced_1.csv hs_sync_min/synced_2.csv hs_sync_min/synced_3.csv hs_sync_min/synced_4.csv'
    UnorderedXml = 'hs_sync_min/rom.xml'
  [../]
  [./historySetSyncMax]
    type   = 'RavenFramework'
    input  = 'test_historySetSyncMax.xml'
    UnorderedCsv = 'hs_sync_max/original.csv hs_sync_max/original_0.csv hs_sync_max/original_1.csv hs_sync_max/original_2.csv hs_sync_max/original_3.csv hs_sync_max/original_4.csv hs_sync_max/synced.csv hs_sync_max/synced_0.csv hs_sync_max/synced_1.csv hs_sync_max/synced_2.csv hs_sync_max/synced_3.csv hs_sync_max/synced_4.csv'
    UnorderedXml = 'hs_sync_max/rom.xml'
  [../]
  [./HS2PS]
    type   = 'RavenFramework'
    input  = 'test_HS2PS.xml'
    csv    = 'HS2PS/PrintPPPointSet_dump.csv'
    output = 'HS2PS/PrintPPPointSet_dump.xml'
  [../]
  [./interfacedPostProcessor_PointSet]
    type   = 'RavenFramework'
    input  = 'test_interfacedPP_pointset.xml'
    csv    = 'interfacedPostProcessor_PointSet/PrintPPPointSetSet_dump.csv'
    output = 'interfacedPostProcessor_PointSet/PrintPPPointSetSet_dump.xml'
  [../]
<<<<<<< HEAD
  [./TypicalHistoryFromHS]
=======
  [./typicalHistoryFromHS]
>>>>>>> 64f52274
    type   = 'RavenFramework'
    input  = 'test_typicalHistoryFromHS.xml'
    csv    = 'TypicalHistoryFromHS/writeTypDataOut_0.csv'
    output = 'TypicalHistoryFromHS/writeTypDataOut.csv TypicalHistoryFromHS/writeTypDataOut.xml'
  [../]
[]<|MERGE_RESOLUTION|>--- conflicted
+++ resolved
@@ -65,11 +65,7 @@
     csv    = 'interfacedPostProcessor_PointSet/PrintPPPointSetSet_dump.csv'
     output = 'interfacedPostProcessor_PointSet/PrintPPPointSetSet_dump.xml'
   [../]
-<<<<<<< HEAD
-  [./TypicalHistoryFromHS]
-=======
   [./typicalHistoryFromHS]
->>>>>>> 64f52274
     type   = 'RavenFramework'
     input  = 'test_typicalHistoryFromHS.xml'
     csv    = 'TypicalHistoryFromHS/writeTypDataOut_0.csv'
