'''
Module that contains the driver for the whole the simulation flow (Simulation Class)
'''
#for future compatibility with Python 3--------------------------------------------------------------
from __future__ import division, print_function, unicode_literals, absolute_import
import warnings
warnings.simplefilter('default',DeprecationWarning)
#End compatibility block for Python 3----------------------------------------------------------------

#External Modules------------------------------------------------------------------------------------
import xml.etree.ElementTree as ET
import os,subprocess
import math
import sys
import io
import string
#External Modules End--------------------------------------------------------------------------------

#Internal Modules------------------------------------------------------------------------------------
import Steps
import DataObjects
import Samplers
import Models
import Tests
import Distributions
import Databases
import Functions
import OutStreamManager
from JobHandler import JobHandler
import MessageHandler
import utils
from FileObject import FileObject
#Internal Modules End--------------------------------------------------------------------------------

#----------------------------------------------------------------------------------------------------
class SimulationMode(MessageHandler.MessageUser):
  """SimulationMode allows changes to the how the simulation
  runs are done.  modifySimulation lets the mode change runInfoDict
  and other parameters.  runOverride lets the mode do the running instead
  of simulation. """
  def __init__(self,simulation):
    self.__simulation = simulation
    self.messageHandler = simulation.messageHandler
    self.printTag = 'SIMULATION MODE'

  def doOverrideRun(self):
    """If doOverrideRun is true, then use runOverride instead of
    running the simulation normally.  This method should call
    simulation.run somehow
    """
    return False

  def runOverride(self):
    """this can completely override the Simulation's run method"""
    pass

  def modifySimulation(self):
    """modifySimulation is called after the runInfoDict has been setup.
    This allows the mode to change any parameters that need changing.
    This typically modifies the precommand and the postcommand that
    are put infront of the command and after the command.
    """
    import multiprocessing
    try:
      if multiprocessing.cpu_count() < self.__simulation.runInfoDict['batchSize']:
        self.raiseAWarning("cpu_count "+str(multiprocessing.cpu_count())+" < batchSize "+str(self.__simulation.runInfoDict['batchSize']))
    except NotImplementedError:
      pass

  def XMLread(self,xmlNode):
    """XMLread is called with the mode node, and can be used to
    get extra parameters needed for the simulation mode.
    """
    pass

def splitCommand(s):
  """Splits the string s into a list that can be used for the command
  So for example splitCommand("ab bc c 'el f' \"bar foo\" ") ->
  ['ab', 'bc', 'c', 'el f', 'bar foo']
  Bugs: Does not handle quoted strings with different kinds of quotes
  """
  n = 0
  retList = []
  in_quote = False
  buffer = ""
  while n < len(s):
    current = s[n]
    if current in string.whitespace and not in_quote:
      if len(buffer) > 0: #found end of command
        retList.append(buffer)
        buffer = ""
    elif current in "\"'":
      if in_quote:
        in_quote = False
      else:
        in_quote = True
    else:
      buffer = buffer + current
    n += 1
  if len(buffer) > 0:
    retList.append(buffer)
  return retList

def createAndRunQSUB(simulation):
  """Generates a PBS qsub command to run the simulation"""
  # Check if the simulation has been run in PBS mode and, in case, construct the proper command
  #while true, this is not the number that we want to select
  coresNeeded = simulation.runInfoDict['batchSize']*simulation.runInfoDict['NumMPI']
  #batchSize = simulation.runInfoDict['batchSize']
  frameworkDir = simulation.runInfoDict["FrameworkDir"]
  ncpus = simulation.runInfoDict['NumThreads']
  jobName = simulation.runInfoDict['JobName'] if 'JobName' in simulation.runInfoDict.keys() else 'raven_qsub'
  #check invalid characters
  validChars = set(string.ascii_letters).union(set(string.digits)).union(set('-_'))
  if any(char not in validChars for char in jobName):
    simulation.raiseAnError(IOError,'JobName can only contain alphanumeric and "_", "-" characters! Received'+jobName)
  #check jobName for length
  if len(jobName) > 15:
    jobName = jobName[:10]+'-'+jobName[-4:]
    simulation.raiseAMessage('JobName is limited to 15 characters; truncating to '+jobName)
  #Generate the qsub command needed to run input
  command = ["qsub","-N",jobName]+\
            simulation.runInfoDict["clusterParameters"]+\
            ["-l",
             "select="+str(coresNeeded)+":ncpus="+str(ncpus)+":mpiprocs=1",
             "-l","walltime="+simulation.runInfoDict["expectedTime"],
             "-l","place=free","-v",
             'COMMAND="python Driver.py '+
             " ".join(simulation.runInfoDict["SimulationFiles"])+'"',
             os.path.join(frameworkDir,"raven_qsub_command.py")]
  #Change to frameworkDir so we find raven_qsub_command.sh
  os.chdir(frameworkDir)
  simulation.raiseAMessage(os.getcwd()+' '+command)
  subprocess.call(command)


#----------------------------------------------------------------------

class MPISimulationMode(SimulationMode):
  def __init__(self,simulation):
    self.__simulation = simulation
    #Figure out if we are in PBS
    self.__in_pbs = "PBS_NODEFILE" in os.environ
    self.__nodefile = False
    self.__runQsub = False
    self.printTag = 'MPI SIMULATION MODE'

  def modifySimulation(self):
    if self.__nodefile or self.__in_pbs:
      if not self.__nodefile:
        #Figure out number of nodes and use for batchsize
        nodefile = os.environ["PBS_NODEFILE"]
      else:
        nodefile = self.__nodefile
      lines = open(nodefile,"r").readlines()
      self.__simulation.runInfoDict['Nodes'] = list(lines)
      numMPI = self.__simulation.runInfoDict['NumMPI']
      oldBatchsize = self.__simulation.runInfoDict['batchSize']
      #the batchsize is just the number of nodes of which there is one
      # per line in the nodefile divided by the numMPI (which is per run)
      # and the floor and int and max make sure that the numbers are reasonable
      newBatchsize = max(int(math.floor(len(lines)/numMPI)),1)
      if newBatchsize != oldBatchsize:
        self.__simulation.runInfoDict['batchSize'] = newBatchsize
        self.raiseAWarning("changing batchsize from "+str(oldBatchsize)+" to "+str(newBatchsize))
      if newBatchsize > 1:
        #need to split node lines so that numMPI nodes are available per run
        workingDir = self.__simulation.runInfoDict['WorkingDir']
        for i in range(newBatchsize):
          node_file = open(os.path.join(workingDir,"node_"+str(i)),"w")
          for line in lines[i*numMPI:(i+1)*numMPI]:
            node_file.write(line)
          node_file.close()
        #then give each index a separate file.
        nodeCommand = "-f %BASE_WORKING_DIR%/node_%INDEX% "
      else:
        #If only one batch just use original node file
        nodeCommand = "-f "+nodefile
    else:
      #Not in PBS, so can't look at PBS_NODEFILE and none supplied in input
      newBatchsize = self.__simulation.runInfoDict['batchSize']
      numMPI = self.__simulation.runInfoDict['NumMPI']
      #TODO, we don't have a way to know which machines it can run on
      # when not in PBS so just distribute it over the local machine:
      nodeCommand = " "

    #Disable MPI processor affinity, which causes multiple processes
    # to be forced to the same thread.
    os.environ["MV2_ENABLE_AFFINITY"] = "0"

    # Create the mpiexec pre command
    self.__simulation.runInfoDict['precommand'] = "mpiexec "+nodeCommand+" -n "+str(numMPI)+" "+self.__simulation.runInfoDict['precommand']
    if(self.__simulation.runInfoDict['NumThreads'] > 1):
      #add number of threads to the post command.
      self.__simulation.runInfoDict['postcommand'] = " --n-threads=%NUM_CPUS% "+self.__simulation.runInfoDict['postcommand']
    self.raiseAMessage("precommand: "+self.__simulation.runInfoDict['precommand']+", postcommand: "+self.__simulation.runInfoDict['postcommand'])

  def doOverrideRun(self):
    # Check if the simulation has been run in PBS mode and if run QSUB
    # has been requested, in case, construct the proper command
    return (not self.__in_pbs) and self.__runQsub

  def runOverride(self):
    #Check and see if this is being accidently run
    assert self.__runQsub and not self.__in_pbs
    createAndRunQSUB(self.__simulation)


  def XMLread(self, xmlNode):
    for child in xmlNode:
      if child.tag == "nodefileenv":
        self.__nodefile = os.environ[child.text.strip()]
      elif child.tag == "nodefile":
        self.__nodefile = child.text.strip()
      elif child.tag.lower() == "runqsub":
        self.__runQsub = True
      else:
        self.raiseADebug("We should do something with child "+str(child))
    return


#-----------------------------------------------------------------------------------------------------
class Simulation(MessageHandler.MessageUser):
  '''
  This is a class that contain all the object needed to run the simulation
  Usage:
  myInstance = Simulation()                          !Generate the instance
  myInstance.XMLread(xml.etree.ElementTree.Element)  !This method generate all the objects living in the simulation
  myInstance.initialize()                            !This method takes care of setting up the directory/file environment with proper checks
  myInstance.run()                                   !This method run the simulation
  Utility methods:
   myInstance.printDicts                              !prints the dictionaries representing the whole simulation
   myInstance.setInputFiles                           !re-associate the set of files owned by the simulation
   myInstance.getDefaultInputFile                     !return the default name of the input file read by the simulation
  Inherited from the BaseType class:
   myInstance.whoAreYou()                             !inherited from BaseType class-
   myInstance.myInitializzationParams()               !see BaseType class-
   myInstance.myClassmyCurrentSetting()               !see BaseType class-

  --how to add a new entity <myClass> to the simulation--
  Add an import for the module where it is defined. Convention is that the module is named with the plural
   of the base class of the module: <MyModule>=<myClass>+'s'.
   The base class of the module is by convention named as the new type of simulation component <myClass>.
   The module should contain a set of classes named <myType> that are child of the base class <myClass>.
   The module should possess a function <MyModule>.returnInstance('<myType>',caller) that returns a pointer to the class <myType>.
  Add in Simulation.__init__ the following
   self.<myClass>Dict = {}
   self.addWhatDict['<myClass>'] = <MyModule>
   self.whichDict['<myClass>'  ] = self.<myClass>+'Dict'
  The XML describing the new entity should be organized as it follows:
   <MyModule (camelback with first letter capital)>
     <MyType (camelback with first letter capital) name='here a user given name' subType='here additional specialization'>
       <if needed more xml nodes>
     </MyType>
   </MyModule>

  --Comments on the simulation environment--
  every type of element living in the simulation should be uniquely identified by type and name not by sub-type
  !!!!Wrong!!!!!!!!!!!!!!!!:
  Class: distribution, type: normal,     name: myDistribution
  Class: distribution, type: triangular, name: myDistribution
  Correct:
  type: distribution, type: normal,      name: myNormalDist
  type: distribution, type: triangular,  name: myTriDist

  Using the attribute in the xml node <MyType> type discouraged to avoid confusion
  '''

  def __init__(self,frameworkDir,verbosity='all'):
    self.FIXME          = False
    #establish message handling: the error, warning, message, and debug print handler
    self.messageHandler = MessageHandler.MessageHandler()
    self.verbosity      = verbosity
    callerLength        = 25
    tagLength           = 15
    suppressErrs        = False
    self.messageHandler.initialize({'verbosity':self.verbosity, 'callerLength':callerLength, 'tagLength':tagLength, 'suppressErrs':suppressErrs})
    sys.path.append(os.getcwd())
    #this dictionary contains the general info to run the simulation
    self.runInfoDict = {}
    self.runInfoDict['DefaultInputFile'  ] = 'test.xml'   #Default input file to use
    self.runInfoDict['SimulationFiles'   ] = []           #the xml input file
    self.runInfoDict['ScriptDir'         ] = os.path.join(os.path.dirname(frameworkDir),"scripts") # the location of the pbs script interfaces
    self.runInfoDict['FrameworkDir'      ] = frameworkDir # the directory where the framework is located
    self.runInfoDict['WorkingDir'        ] = ''           # the directory where the framework should be running
    self.runInfoDict['TempWorkingDir'    ] = ''           # the temporary directory where a simulation step is run
    self.runInfoDict['NumMPI'            ] = 1            # the number of mpi process by run
    self.runInfoDict['NumThreads'        ] = 1            # Number of Threads by run
    self.runInfoDict['numProcByRun'      ] = 1            # Total number of core used by one run (number of threads by number of mpi)
    self.runInfoDict['batchSize'         ] = 1            # number of contemporaneous runs
    self.runInfoDict['ParallelCommand'   ] = ''           # the command that should be used to submit jobs in parallel (mpi)
    self.runInfoDict['ThreadingCommand'  ] = ''           # the command should be used to submit multi-threaded
    self.runInfoDict['numNode'           ] = 1            # number of nodes
    #self.runInfoDict['procByNode'        ] = 1            # number of processors by node
    self.runInfoDict['totalNumCoresUsed' ] = 1            # total number of cores used by driver
    self.runInfoDict['queueingSoftware'  ] = ''           # queueing software name
    self.runInfoDict['stepName'          ] = ''           # the name of the step currently running
    self.runInfoDict['precommand'        ] = ''           # Add to the front of the command that is run
    self.runInfoDict['postcommand'       ] = ''           # Added after the command that is run.
    self.runInfoDict['delSucLogFiles'    ] = False        # If a simulation (code run) has not failed, delete the relative log file (if True)
    self.runInfoDict['deleteOutExtension'] = []           # If a simulation (code run) has not failed, delete the relative output files with the listed extension (comma separated list, for example: 'e,r,txt')
    self.runInfoDict['mode'              ] = ''           # Running mode.  Curently the only mode supported is mpi but others can be added with custom modes.
    self.runInfoDict['Nodes'             ] = []           # List of  node IDs. Filled only in case RAVEN is run in a DMP machine
    self.runInfoDict['expectedTime'      ] = '10:00:00'   # How long the complete input is expected to run.
    self.runInfoDict['logfileBuffer'     ] = int(io.DEFAULT_BUFFER_SIZE)*50 # logfile buffer size in bytes
    self.runInfoDict['clusterParameters' ] = []           # Extra parameters to use with the qsub command.

    #Following a set of dictionaries that, in a manner consistent with their names, collect the instance of all objects needed in the simulation
    #Theirs keywords in the dictionaries are the the user given names of data, sampler, etc.
    #The value corresponding to a keyword is the instance of the corresponding class
    self.stepsDict            = {}
    self.dataDict             = {}
    self.samplersDict         = {}
    self.modelsDict           = {}
    self.testsDict            = {}
    self.distributionsDict    = {}
    self.dataBasesDict        = {}
    self.functionsDict        = {}
    self.filesDict            = {} #this is different, for each file rather than an instance it just returns the absolute path of the file
    self.OutStreamManagerPlotDict  = {}
    self.OutStreamManagerPrintDict = {}
    self.stepSequenceList     = [] #the list of step of the simulation

    #list of supported queue-ing software:
    self.knownQueueingSoftware = []
    self.knownQueueingSoftware.append('None')
    self.knownQueueingSoftware.append('PBS Professional')

    #Dictionary of mode handlers for the
    self.__modeHandlerDict           = {}
    self.__modeHandlerDict['mpi']    = MPISimulationMode

    #this dictionary contain the static factory that return the instance of one of the allowed entities in the simulation
    #the keywords are the name of the module that contains the specialization of that specific entity
    self.addWhatDict  = {}
    self.addWhatDict['Steps'            ] = Steps
    self.addWhatDict['DataObjects'      ] = DataObjects
    self.addWhatDict['Samplers'         ] = Samplers
    self.addWhatDict['Models'           ] = Models
    self.addWhatDict['Tests'            ] = Tests
    self.addWhatDict['Distributions'    ] = Distributions
    self.addWhatDict['Databases'        ] = Databases
    self.addWhatDict['Functions'        ] = Functions
    self.addWhatDict['OutStreamManager' ] = {}
    self.addWhatDict['OutStreamManager' ]['Plot' ] = OutStreamManager
    self.addWhatDict['OutStreamManager' ]['Print'] = OutStreamManager

    #Mapping between an entity type and the dictionary containing the instances for the simulation
    self.whichDict = {}
    self.whichDict['Steps'           ] = self.stepsDict
    self.whichDict['DataObjects'     ] = self.dataDict
    self.whichDict['Samplers'        ] = self.samplersDict
    self.whichDict['Models'          ] = self.modelsDict
    self.whichDict['Tests'           ] = self.testsDict
    self.whichDict['RunInfo'         ] = self.runInfoDict
    self.whichDict['Files'           ] = self.filesDict
    self.whichDict['Distributions'   ] = self.distributionsDict
    self.whichDict['Databases'       ] = self.dataBasesDict
    self.whichDict['Functions'       ] = self.functionsDict
    self.whichDict['OutStreamManager'] = {}
    self.whichDict['OutStreamManager']['Plot' ] = self.OutStreamManagerPlotDict
    self.whichDict['OutStreamManager']['Print'] = self.OutStreamManagerPrintDict
    #the handler of the runs within each step
    self.jobHandler    = JobHandler()
    #handle the setting of how the jobHandler act
    self.__modeHandler = SimulationMode(self)
    self.printTag = 'SIMULATION'

  def setInputFiles(self,inputFiles):
    '''Can be used to set the input files that the program received.
    These are currently used for cluster running where the program
    needs to be restarted on a different node.'''
    self.runInfoDict['SimulationFiles'   ] = inputFiles

  def getDefaultInputFile(self):
    '''Returns the default input file to read'''
    return self.runInfoDict['DefaultInputFile']

  def __createAbsPath(self,filein):
    '''assuming that the file in is already in the self.filesDict it places, as value, the absolute path'''
    if '~' in filein : filein = os.path.expanduser(filein)
    if not os.path.isabs(filein):
      self.filesDict[filein] = FileObject(os.path.normpath(os.path.join(self.runInfoDict['WorkingDir'],filein)))

  def __checkExistPath(self,filein):
    '''assuming that the file in is already in the self.filesDict it checks the existence'''
    if not os.path.exists(self.filesDict[filein]): self.raiseAnError(IOError,'The file '+ filein +' has not been found')

  def XMLread(self,xmlNode,runInfoSkip = set(),xmlFilename=None):
    '''parses the xml input file, instances the classes need to represent all objects in the simulation'''
    if 'verbosity' in xmlNode.attrib.keys():
      if   xmlNode.attrib['verbosity'].strip().lower() in utils.stringsThatMeanSilent()           : self.verbosity = 0
      elif xmlNode.attrib['verbosity'].strip().lower() in utils.stringsThatMeanPartiallyVerbose() : self.verbosity = 1
      elif xmlNode.attrib['verbosity'].strip().lower() in utils.stringsThatMeanVerbose()          : self.verbosity = 2
    else: self.verbosity = 2
    try:    runInfoNode = xmlNode.find('RunInfo')
    except: self.raiseAnError(IOError,'The run info node is mandatory')
    self.__readRunInfo(runInfoNode,runInfoSkip,xmlFilename)
    for child in xmlNode:
      if child.tag in list(self.whichDict.keys()):
        self.raiseADebug('-'*2+' Reading the block: {0:15}'.format(str(child.tag))+2*'-')
        Class = child.tag
        if len(child.attrib.keys()) == 0: globalAttributes = {}
        else:
          globalAttributes = child.attrib
          if 'verbosity' in globalAttributes.keys():
            if   globalAttributes['verbosity'].strip().lower() in utils.stringsThatMeanSilent()           : self.verbosity = 0
            elif globalAttributes['verbosity'].strip().lower() in utils.stringsThatMeanPartiallyVerbose() : self.verbosity = 1
            elif globalAttributes['verbosity'].strip().lower() in utils.stringsThatMeanVerbose()          : self.verbosity = 2
        if Class != 'RunInfo':
          for childChild in child:
            subType = childChild.tag
            if 'name' in childChild.attrib.keys():
              name = childChild.attrib['name']
              self.raiseADebug('Reading type '+str(childChild.tag)+' with name '+name)
              #place the instance in the proper dictionary (self.whichDict[Type]) under his name as key,
              #the type is the general class (sampler, data, etc) while childChild.tag is the sub type
#              if name not in self.whichDict[Class].keys():  self.whichDict[Class][name] = self.addWhatDict[Class].returnInstance(childChild.tag,self)
              if Class != 'OutStreamManager':
                  if name not in self.whichDict[Class].keys():
                    if "needsRunInfo" in self.addWhatDict[Class].__dict__:
                      self.whichDict[Class][name] = self.addWhatDict[Class].returnInstance(childChild.tag,self.runInfoDict,self)
                    else:
                      self.whichDict[Class][name] = self.addWhatDict[Class].returnInstance(childChild.tag,self)
                  else: self.raiseAnError(IOError,'Redundant naming in the input for class '+Class+' and name '+name)
              else:
                  if name not in self.whichDict[Class][subType].keys():  self.whichDict[Class][subType][name] = self.addWhatDict[Class][subType].returnInstance(childChild.tag,self)
                  else: self.raiseAnError(IOError,'Redundant  naming in the input for class '+Class+' and sub Type'+subType+' and name '+name)
              #now we can read the info for this object
              #if globalAttributes and 'verbosity' in globalAttributes.keys(): localVerbosity = globalAttributes['verbosity']
              #else                                                      : localVerbosity = self.verbosity
              if Class != 'OutStreamManager': self.whichDict[Class][name].readXML(childChild, self.messageHandler, globalAttributes=globalAttributes)
              else: self.whichDict[Class][subType][name].readXML(childChild, self.messageHandler, globalAttributes=globalAttributes)
            else: self.raiseAnError(IOError,'not found name attribute for one '+Class)
      else: self.raiseAnError(IOError,'the '+child.tag+' is not among the known simulation components '+ET.tostring(child))
    if not set(self.stepSequenceList).issubset(set(self.stepsDict.keys())):
      self.raiseAnError(IOError,'The step list: '+str(self.stepSequenceList)+' contains steps that have no bee declared: '+str(list(self.stepsDict.keys())))

  def initialize(self):
    '''check/created working directory, check/set up the parallel environment, call step consistency checker'''
    #check/generate the existence of the working directory
    if not os.path.exists(self.runInfoDict['WorkingDir']): os.makedirs(self.runInfoDict['WorkingDir'])
    #move the full simulation environment in the working directory
    os.chdir(self.runInfoDict['WorkingDir'])
    #add also the new working dir to the path
    sys.path.append(os.getcwd())
    #check consistency and fill the missing info for the // runs (threading, mpi, batches)
    self.runInfoDict['numProcByRun'] = self.runInfoDict['NumMPI']*self.runInfoDict['NumThreads']
    oldTotalNumCoresUsed = self.runInfoDict['totalNumCoresUsed']
    self.runInfoDict['totalNumCoresUsed'] = self.runInfoDict['numProcByRun']*self.runInfoDict['batchSize']
    if self.runInfoDict['totalNumCoresUsed'] < oldTotalNumCoresUsed:
      #This is used to reserve some cores
      self.runInfoDict['totalNumCoresUsed'] = oldTotalNumCoresUsed
    elif oldTotalNumCoresUsed > 1: #If 1, probably just default
      utils.raiseAWarning(self,"overriding totalNumCoresUsed",oldTotalNumCoresUsed,"to", self.runInfoDict['totalNumCoresUsed'])
    #transform all files in absolute path
    for key in self.filesDict.keys(): self.__createAbsPath(key)
    #Let the mode handler do any modification here
    self.__modeHandler.modifySimulation()
    self.jobHandler.initialize(self.runInfoDict)
    self.printDicts()
    for stepName, stepInstance in self.stepsDict.items():
      self.checkStep(stepInstance,stepName)

  def checkStep(self,stepInstance,stepName):
    '''This method checks the coherence of the simulation step by step'''
    for [role,myClass,objectType,name] in stepInstance.parList:
      if myClass!= 'Step' and myClass not in list(self.whichDict.keys()):
        self.raiseAnError(IOError,'For step named '+stepName+' the role '+role+' has been assigned to an unknown class type '+myClass)
      if myClass != 'OutStreamManager':
          if name not in list(self.whichDict[myClass].keys()):
            self.raiseADebug('name: '+name)
            self.raiseADebug('list: '+str(list(self.whichDict[myClass].keys())))
            self.raiseADebug(str(self.whichDict[myClass]))
            self.raiseAnError(IOError,'In step '+stepName+' the class '+myClass+' named '+name+' supposed to be used for the role '+role+' has not been found')
      else:
          if name not in list(self.whichDict[myClass][objectType].keys()):
            self.raiseADebug('name: '+name)
            self.raiseADebug('list: '+str(list(self.whichDict[myClass][objectType].keys())))
            self.raiseADebug(str(self.whichDict[myClass][objectType]))
            self.raiseAnError(IOError,'In step '+stepName+' the class '+myClass+' named '+name+' supposed to be used for the role '+role+' has not been found')

      if myClass != 'Files':  # check if object type is consistent
        if myClass != 'OutStreamManager': objtype = self.whichDict[myClass][name].type
        else:                             objtype = self.whichDict[myClass][objectType][name].type
        if objectType != objtype.replace("OutStream",""):
          objtype = self.whichDict[myClass][name].type
          self.raiseAnError(IOError,'In step '+stepName+' the class '+myClass+' named '+name+' used for role '+role+' has mismatching type. Type is "'+objtype.replace("OutStream","")+'" != inputted one "'+objectType+'"!')

  def __readRunInfo(self,xmlNode,runInfoSkip,xmlFilename):
    '''reads the xml input file for the RunInfo block'''
    for element in xmlNode:
      if element.tag in runInfoSkip:
        utils.raiseAWarning(self,"Skipped element ",element.tag)
      elif   element.tag == 'WorkingDir'        :
        temp_name = element.text
        if '~' in temp_name : temp_name = os.path.expanduser(temp_name)
        if os.path.isabs(temp_name):            self.runInfoDict['WorkingDir'        ] = temp_name
        elif "runRelative" in element.attrib:
          self.runInfoDict['WorkingDir'        ] = os.path.abspath(temp_name)
        else:
          if xmlFilename == None:
            self.raiseAnError(IOError,'Relative working directory requested but xmlFilename is None.')
          xmlDirectory = os.path.dirname(os.path.abspath(xmlFilename))
          raw_relative_working_dir = element.text.strip()
          self.runInfoDict['WorkingDir'] = os.path.join(xmlDirectory,raw_relative_working_dir)
      elif element.tag == 'JobName'           : self.runInfoDict['JobName'           ] = element.text.strip()
      elif element.tag == 'ParallelCommand'   : self.runInfoDict['ParallelCommand'   ] = element.text.strip()
      elif element.tag == 'queueingSoftware'  : self.runInfoDict['queueingSoftware'  ] = element.text.strip()
      elif element.tag == 'ThreadingCommand'  : self.runInfoDict['ThreadingCommand'  ] = element.text.strip()
      elif element.tag == 'NumThreads'        : self.runInfoDict['NumThreads'        ] = int(element.text)
      elif element.tag == 'numNode'           : self.runInfoDict['numNode'           ] = int(element.text)
      elif element.tag == 'totalNumCoresUsed' : self.runInfoDict['totalNumCoresUsed'   ] = int(element.text)
      elif element.tag == 'NumMPI'            : self.runInfoDict['NumMPI'            ] = int(element.text)
      elif element.tag == 'batchSize'         : self.runInfoDict['batchSize'         ] = int(element.text)
      elif element.tag == 'MaxLogFileSize'    : self.runInfoDict['MaxLogFileSize'    ] = int(element.text)
      elif element.tag == 'precommand'        : self.runInfoDict['precommand'        ] = element.text
      elif element.tag == 'postcommand'       : self.runInfoDict['postcommand'       ] = element.text
      elif element.tag == 'deleteOutExtension': self.runInfoDict['deleteOutExtension'] = element.text.strip().split(',')
      elif element.tag == 'delSucLogFiles'    :
        if element.text.lower() in utils.stringsThatMeanTrue(): self.runInfoDict['delSucLogFiles'    ] = True
        else                                            : self.runInfoDict['delSucLogFiles'    ] = False
      elif element.tag == 'logfileBuffer'      : self.runInfoDict['logfileBuffer'] = utils.convertMultipleToBytes(element.text.lower())
      elif element.tag == 'clusterParameters'  : self.runInfoDict['clusterParameters'] = splitCommand(element.text)
      elif element.tag == 'mode'              :
        self.runInfoDict['mode'] = element.text.strip().lower()
        #parallel environment
        if self.runInfoDict['mode'] in self.__modeHandlerDict:
          self.__modeHandler = self.__modeHandlerDict[self.runInfoDict['mode']](self)
          self.__modeHandler.XMLread(element)
        else:
          self.raiseAnError(IOError,"Unknown mode "+self.runInfoDict['mode'])
      elif element.tag == 'expectedTime'      : self.runInfoDict['expectedTime'      ] = element.text.strip()
      elif element.tag == 'Sequence':
        for stepName in element.text.split(','): self.stepSequenceList.append(stepName.strip())
      elif element.tag == 'Files':
        text = element.text.strip()
        for fileName in text.split(','):
          self.filesDict[fileName.strip()] = FileObject(fileName.strip())
      elif element.tag == 'DefaultInputFile'  : self.runInfoDict['DefaultInputFile'] = element.text.strip()
      elif element.tag == 'CustomMode' :
        modeName = element.text.strip()
        modeClass = element.attrib["class"]
        modeFile = element.attrib["file"]
        #XXX This depends on if the working directory has been set yet.
        # So switching the order of WorkingDir and CustomMode can
        # cause different results.
        modeFile = modeFile.replace("%BASE_WORKING_DIR%",self.runInfoDict['WorkingDir'])
        modeFile = modeFile.replace("%FRAMEWORK_DIR%",self.runInfoDict['FrameworkDir'])
        modeDir, modeFilename = os.path.split(modeFile)
        if modeFilename.endswith(".py"):
          modeModulename = modeFilename[:-3]
        else:
          modeModulename = modeFilename
        os.sys.path.append(modeDir)
        module = __import__(modeModulename)
        if modeName in self.__modeHandlerDict:
          runAWarning(self,"duplicate mode definition",modeName)
        self.__modeHandlerDict[modeName] = module.__dict__[modeClass]
      else:
        runAWarning(self,"Unhandled element ",element.tag)

  def printDicts(self):
    '''utility function capable to print a summary of the dictionaries'''
    def __prntDict(Dict,msg):
      '''utility function capable to print a dictionary'''
      msg=''
      for key in Dict:
        msg+=key+'= '+str(Dict[key])+'\n'
      msg=__prntDict(self.runInfoDict,msg)
      msg=__prntDict(self.stepsDict,msg)
      msg=__prntDict(self.dataDict,msg)
      msg=__prntDict(self.samplersDict,msg)
      msg=__prntDict(self.modelsDict,msg)
      msg=__prntDict(self.testsDict,msg)
      msg=__prntDict(self.filesDict,msg)
      msg=__prntDict(self.dataBasesDict,msg)
      msg=__prntDict(self.OutStreamManagerPlotDict,msg)
      msg=__prntDict(self.OutStreamManagerPrintDict,msg)
      msg=__prntDict(self.addWhatDict,msg)
      msg=__prntDict(self.whichDict,msg)
      self.raiseAMessage(msg)

  def run(self):
    '''run the simulation'''
    #to do list
    #can we remove the check on the esistence of the file, it might make more sense just to check in case they are input and before the step they are used
    #
    self.raiseADebug('entering the run')
    #controlling the PBS environment
    if self.__modeHandler.doOverrideRun():
      self.__modeHandler.runOverride()
      return
    #loop over the steps of the simulation
    for stepName in self.stepSequenceList:
      stepInstance                     = self.stepsDict[stepName]   #retrieve the instance of the step
      self.raiseAMessage('')
      self.raiseAMessage('-'*2+' Beginning step {0:50}'.format(stepName+' of type: '+stepInstance.type)+2*'-')
      self.runInfoDict['stepName']     = stepName                   #provide the name of the step to runInfoDict
      stepInputDict                    = {}                         #initialize the input dictionary for a step. Never use an old one!!!!!
      stepInputDict['Input' ]          = []                         #set the Input to an empty list
      stepInputDict['Output']          = []                         #set the Output to an empty list
      #fill the take a a step input dictionary just to recall: key= role played in the step b= Class, c= Type, d= user given name
      for [key,b,c,d] in stepInstance.parList:
        #Only for input and output we allow more than one object passed to the step, so for those we build a list
        if key == 'Input' or key == 'Output':
            if b == 'OutStreamManager': stepInputDict[key].append(self.whichDict[b][c][d])
            else:                       stepInputDict[key].append(self.whichDict[b][d])
        else: stepInputDict[key] = self.whichDict[b][d]
        if key == 'Input' and b == 'Files': self.__checkExistPath(d) #if the input is a file, check if it exists
      #add the global objects
      stepInputDict['jobHandler'] = self.jobHandler
      #generate the needed assembler to send to the step
      for key in stepInputDict.keys():
        if type(stepInputDict[key]) == list: stepindict = stepInputDict[key]
        else                               : stepindict = [stepInputDict[key]]
        # check assembler. NB. If the assembler refers to an internal object the relative dictionary
        # needs to have the format {'internal':[(None,'variableName'),(None,'variable name')]}
        for stp in stepindict:
          if "whatDoINeed" in dir(stp):
            neededobjs    = {}
            neededObjects = stp.whatDoINeed()
            for mainClassStr in neededObjects.keys():
<<<<<<< HEAD
              if mainClassStr not in self.whichDict.keys() and mainClassStr != 'internal': self.raiseAnError(IOError,'Main Class '+mainClassStr+' needed by '+stp.name + ' unknown!')
=======
              #FIXME I don't know that this always returns a useful error.  In my case it gave me a ROM name for the stp and 'Model' for mainClassStr
              if mainClassStr not in self.whichDict.keys() and mainClassStr != 'internal': utils.raiseAnError(IOError,self,'Main Class '+mainClassStr+' needed by '+stp.name + ' unknown!')
>>>>>>> d29d3bef
              neededobjs[mainClassStr] = {}
              for obj in neededObjects[mainClassStr]:
                if obj[1] in vars(self):
                  neededobjs[mainClassStr][obj[1]] = vars(self)[obj[1]]
                elif obj[1] in self.whichDict[mainClassStr].keys():
                  if obj[0]:
                    if obj[0] not in self.whichDict[mainClassStr][obj[1]].type: self.raiseAnError(IOError,'Type of requested object '+obj[1]+' does not match the actual type!'+ obj[0] + ' != ' + self.whichDict[mainClassStr][obj[1]].type)
                  neededobjs[mainClassStr][obj[1]] = self.whichDict[mainClassStr][obj[1]]
                else: self.raiseAnError(IOError,'Requested object '+obj[1]+' is not part of the Main Class '+mainClassStr + '!')
            stp.generateAssembler(neededobjs)
      #if 'Sampler' in stepInputDict.keys(): stepInputDict['Sampler'].generateDistributions(self.distributionsDict)
      #running a step
      stepInstance.takeAstep(stepInputDict)
      #---------------here what is going on? Please add comments-----------------
      for output in stepInputDict['Output']:
        if self.FIXME: self.raiseAMessage('This is for the filter, it needs to go when the filtering strategy is done')
        if "finalize" in dir(output):
          output.finalize()
      self.raiseAMessage('-'*2+' End step {0:50} '.format(stepName+' of type: '+stepInstance.type)+2*'-')<|MERGE_RESOLUTION|>--- conflicted
+++ resolved
@@ -621,12 +621,8 @@
             neededobjs    = {}
             neededObjects = stp.whatDoINeed()
             for mainClassStr in neededObjects.keys():
-<<<<<<< HEAD
+              #FIXME I don't know that this always returns a useful error.  In my case it gave me a ROM name for the stp and 'Model' for mainClassStr
               if mainClassStr not in self.whichDict.keys() and mainClassStr != 'internal': self.raiseAnError(IOError,'Main Class '+mainClassStr+' needed by '+stp.name + ' unknown!')
-=======
-              #FIXME I don't know that this always returns a useful error.  In my case it gave me a ROM name for the stp and 'Model' for mainClassStr
-              if mainClassStr not in self.whichDict.keys() and mainClassStr != 'internal': utils.raiseAnError(IOError,self,'Main Class '+mainClassStr+' needed by '+stp.name + ' unknown!')
->>>>>>> d29d3bef
               neededobjs[mainClassStr] = {}
               for obj in neededObjects[mainClassStr]:
                 if obj[1] in vars(self):
