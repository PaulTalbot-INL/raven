--- conflicted
+++ resolved
@@ -1104,13 +1104,7 @@
         varName = "<distribution>"+child.attrib['name']
       elif child.tag == "global_grid":
         for childChild in child:
-<<<<<<< HEAD
-          if childChild.attrib['type'] == 'global_grid':
-            self.gridInfo[varName] = ('CDF','global_grid',childChild.text)
-          elif childChild.tag =='grid':
-=======
           if childChild.tag =='grid':
->>>>>>> 9f1165ef
             globalGridName = childChild.attrib['name']
             constrType = childChild.attrib['construction']
             if constrType == 'custom':
@@ -1127,14 +1121,8 @@
                 self.globalGrid[globalGridName] = ([float(childChild.attrib['upperBound']) - float(childChild.text)*i for i in range(int(childChild.attrib['steps'])+1)])
                 self.globalGrid[globalGridName].sort()
               else: self.raiseAnError(IOError,'no upper or lower bound has been declared for '+str(child.tag)+' in sampler '+str(self.name))
-<<<<<<< HEAD
-            else:
-              self.raiseAnError(IOError,'The Tag ' + str(childChild.tag) + 'is not allowed in global_grid')
-=======
           else:
             self.raiseAnError(IOError,'The Tag ' + str(childChild.tag) + 'is not allowed in global_grid')
->>>>>>> 9f1165ef
-
     for variable in self.gridInfo.keys():
       if self.gridInfo[variable][1] == 'global_grid':
         lst=list(self.gridInfo[variable])
