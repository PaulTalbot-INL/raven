--- conflicted
+++ resolved
@@ -119,11 +119,7 @@
     self.assemblerObjects               = {}                       # {MainClassName(e.g.Distributions):[class(e.g.Models),type(e.g.ROM),objectName]}
     #self.requiredAssObject             = (False,([],[]))          # tuple. first entry boolean flag. True if the XML parser must look for objects;
                                                                    # second entry tuple.first entry list of object can be retrieved, second entry multiplicity (-1,-2,-n means optional (max 1 object,2 object, no number limit))
-<<<<<<< HEAD
-    self.requiredAssObject              = (True,(['Restart','Function'],['-n','-n']))
-=======
     self.requiredAssObject              = (True,(['Restart','function'],['-n','-n']))
->>>>>>> e822d639
     self.assemblerDict                  = {}                       # {'class':[['subtype','name',instance]]}
 
   def _localGenerateAssembler(self,initDict):
@@ -152,14 +148,8 @@
     needDict = {}
     needDict['Distributions'] = [] # Every sampler requires Distributions OR a Function
     needDict['Functions']     = [] # Every sampler requires Distributions OR a Function
-<<<<<<< HEAD
-    for dist in self.toBeSampled.values(): needDict['Distributions'].append((None,dist))
-    for func in self.dependentSample.values():
-      needDict['Functions'].append((None,func))
-=======
     for dist in self.toBeSampled.values():     needDict['Distributions'].append((None,dist))
     for func in self.dependentSample.values(): needDict['Functions'].append((None,func))
->>>>>>> e822d639
     return needDict
 
   def _readMoreXML(self,xmlNode):
@@ -198,21 +188,13 @@
             varData['dim']=int(dim)
             self.variables2distributionsMapping[child.attrib['name']] = varData
             self.toBeSampled[prefix+child.attrib['name']] = tobesampled
-<<<<<<< HEAD
-          elif childChild.tag == 'Function':
-=======
           elif childChild.tag == 'function':
->>>>>>> e822d639
             if not foundDistOrFunc: foundDistOrFunc = True
             else: self.raiseAnError(IOError,'A sampled variable cannot have both a distribution and a function!')
             tobesampled = childChild.text
             varData['name']=childChild.text
             self.dependentSample[prefix+child.attrib['name']] = tobesampled
-<<<<<<< HEAD
-        if not foundDistOrFunc: self.raiseAnError(IOError,'Sampled variable',child.attrib['name'],'has neither a <distribution> nor <Function> node specified!')
-=======
         if not foundDistOrFunc: self.raiseAnError(IOError,'Sampled variable',child.attrib['name'],'has neither a <distribution> nor <function> node specified!')
->>>>>>> e822d639
       elif child.tag == "sampler_init":
         self.initSeed = Distributions.randomIntegers(0,2**31,self)
         for childChild in child:
@@ -434,11 +416,7 @@
     self.inputInfo['prefix'] = str(self.counter)
     model.getAdditionalInputEdits(self.inputInfo)
     self.localGenerateInput(model,oldInput)
-<<<<<<< HEAD
-    # generate the Function variable values
-=======
     # generate the function variable values
->>>>>>> e822d639
     for var,funcName in self.dependentSample.items():
       test=self.funcDict[var].evaluate(var,self.values)
       self.values[var] = test
