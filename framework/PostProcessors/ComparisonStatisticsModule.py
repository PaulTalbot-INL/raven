--- conflicted
+++ resolved
@@ -182,12 +182,7 @@
   delta_func = lambda skewness: math.sqrt((math.pi / 2.0) * (abs(skewness) ** (2.0 / 3.0)) /
                                 (abs(skewness) ** (2.0 / 3.0) + ((4.0 - math.pi) / 2.0) ** (2.0 / 3.0)))
   # see https://en.wikipedia.org/wiki/Skew_normal_distribution (Estimation)
-<<<<<<< HEAD
-  delta_alpha = delta_func(min(0.9952717,ret["skewness"]))
-=======
   delta_alpha = delta_func(min(0.9952717,skewness))
-  delta       = math.copysign(delta, skewness)
->>>>>>> c6b9dfd4
   delta_alpha = math.copysign(delta_alpha, skewness)
   alpha       = delta_alpha / math.sqrt(1.0 - delta_alpha ** 2)
   variance = ret["sampleVariance"]
