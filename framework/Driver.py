"""
Created on Feb 20, 2013

@author: crisr
"""
#For future compatibility with Python 3
from __future__ import division, print_function, absolute_import
import warnings
warnings.simplefilter('default',DeprecationWarning)
#End compatibility block for Python 3

#External Modules--------------------begin
import xml.etree.ElementTree as ET
import os
import sys
#External Modules--------------------end

#warning: this needs to be before importing h5py
os.environ["MV2_ENABLE_AFFINITY"]="0"

frameworkDir = os.path.dirname(os.path.abspath(sys.argv[0]))
sys.path.append(os.path.join(frameworkDir,'utils'))
import utils
utils.find_crow(frameworkDir)
utils.add_path_recursively(os.path.join(frameworkDir,'contrib'))
#Internal Modules
from Simulation import Simulation
#Internal Modules

#------------------------------------------------------------- Driver
def printStatement():
  print("""
  NOTICE: This computer software was prepared by Battelle Energy
  Alliance, LLC, hereinafter the Contractor, under Contract
  No. DE-AC07-05ID14517 with the United States (U.S.)  Department of
  Energy (DOE). All rights in the computer software are reserved by
  DOE on behalf of the United States Government and, if applicable,
  the Contractor as provided in the Contract. You are authorized to
  use this computer software for Governmental purposes but it is not
  to be released or distributed to the public. NEITHER THE UNITED
  STATES GOVERNMENT, NOR DOE, NOR THE CONTRACTOR MAKE ANY WARRANTY,
  EXPRESSED OR IMPLIED, OR ASSUMES ANY LIABILITY OR RESPONSIBILITY FOR
  THE USE, ACCURACY, COMPLETENESS, OR USEFULNESS OR ANY INFORMATION,
  APPARATUS, PRODUCT, OR PROCESS DISCLOSED, OR REPRESENTS THAT ITS USE
  WOULD NOT INFRINGE PRIVATELY OWNED RIGHTS. This notice, including
  this sentence, must appear on any copies of this computer software.
  """)

if __name__ == '__main__':
  """This is the main driver for the RAVEN framework"""
  # Retrieve the framework directory path and working dir
  printStatement()
  verbosity      = 'all'
  interfaceCheck = False
  workingDir = os.getcwd()
  for item in sys.argv:
    if   item.lower() == 'silent':
      verbosity = 'silent'
      sys.argv.pop(sys.argv.index(item))
    elif item.lower() == 'quiet':
      verbosity = 'quiet'
      sys.argv.pop(sys.argv.index(item))
    elif item.lower() == 'all':
      verbosity = 'all'
      sys.argv.pop(sys.argv.index(item))
    elif item.lower() == 'interfacecheck':
      interfaceCheck = True
      sys.argv.pop(sys.argv.index(item))
  if interfaceCheck: os.environ['RAVENinterfaceCheck'] = 'True'
  else             : os.environ['RAVENinterfaceCheck'] = 'False'
  simulation = Simulation(frameworkDir,verbosity=verbosity)
  #If a configuration file exists, read it in
  configFile = os.path.join(os.path.expanduser("~"),".raven","default_runinfo.xml")
  if os.path.exists(configFile):
    tree = ET.parse(configFile)
    root = tree.getroot()
    if root.tag == 'Simulation' and [x.tag for x in root] == ["RunInfo"]:
      simulation.XMLread(root,runInfoSkip=set(["totNumCoresUsed"]),xmlFilename=configFile)
    else:
      e=IOError('DRIVER',str(configFile)+' should only have Simulation and inside it RunInfo')
      print('\nERROR! In Driver,',e,'\n')
<<<<<<< HEAD
      sys.exit()
=======
      sys.exit(1)
>>>>>>> 27d99f2d

  # Find the XML input file
  if len(sys.argv) == 1:
    #NOTE: This can be overriden at the command line:
    # python Driver.py anotherFile.xml
    # or in the configuration file by DefaultInputFile
    inputFiles = [simulation.getDefaultInputFile()]
  else:
    inputFiles = sys.argv[1:]
  for i in range(len(inputFiles)):
    if not os.path.isabs(inputFiles[i]):
      inputFiles[i] = os.path.join(workingDir,inputFiles[i])

  simulation.setInputFiles(inputFiles)
  #Parse the input
<<<<<<< HEAD
  #!!!!!!!!!!!!   Please do not put the parsing in a try statement... we need to make the parser able to print errors out
  # what if I still print the error message out?
=======
  #For future developers of this block, assure that useful, informative exceptions
  #  are still thrown while parsing the XML tree.  Otherwise any error made by
  #  the developer or user might be obfuscated.
>>>>>>> 27d99f2d
  for inputFile in inputFiles:
    try: tree = ET.parse(inputFile)
    except ET.ParseError as e:
      print('\nXML Parsing error!',e,'\n')
<<<<<<< HEAD
      sys.exit()
=======
      sys.exit(1)
>>>>>>> 27d99f2d
    #except?  riseanIOError('not possible to parse (xml based) the input file '+inputFile)
    if verbosity=='debug': print('DRIVER','opened file '+inputFile)
    root = tree.getroot()
    if root.tag != 'Simulation':
      e=IOError('The outermost block of the input file '+inputFile+' it is not Simulation')
      print('\nInput XML Error!',e,'\n')
<<<<<<< HEAD
      sys.exit()
=======
      sys.exit(1)
>>>>>>> 27d99f2d
    #generate all the components of the simulation
    #Call the function to read and construct each single module of the simulation
    simulation.XMLread(root,runInfoSkip=set(["DefaultInputFile"]),xmlFilename=inputFile)
  # Initialize the simulation
  simulation.initialize()
  # Run the simulation
  simulation.run()<|MERGE_RESOLUTION|>--- conflicted
+++ resolved
@@ -79,11 +79,7 @@
     else:
       e=IOError('DRIVER',str(configFile)+' should only have Simulation and inside it RunInfo')
       print('\nERROR! In Driver,',e,'\n')
-<<<<<<< HEAD
-      sys.exit()
-=======
       sys.exit(1)
->>>>>>> 27d99f2d
 
   # Find the XML input file
   if len(sys.argv) == 1:
@@ -99,34 +95,21 @@
 
   simulation.setInputFiles(inputFiles)
   #Parse the input
-<<<<<<< HEAD
-  #!!!!!!!!!!!!   Please do not put the parsing in a try statement... we need to make the parser able to print errors out
-  # what if I still print the error message out?
-=======
   #For future developers of this block, assure that useful, informative exceptions
   #  are still thrown while parsing the XML tree.  Otherwise any error made by
   #  the developer or user might be obfuscated.
->>>>>>> 27d99f2d
   for inputFile in inputFiles:
     try: tree = ET.parse(inputFile)
     except ET.ParseError as e:
       print('\nXML Parsing error!',e,'\n')
-<<<<<<< HEAD
-      sys.exit()
-=======
       sys.exit(1)
->>>>>>> 27d99f2d
     #except?  riseanIOError('not possible to parse (xml based) the input file '+inputFile)
     if verbosity=='debug': print('DRIVER','opened file '+inputFile)
     root = tree.getroot()
     if root.tag != 'Simulation':
       e=IOError('The outermost block of the input file '+inputFile+' it is not Simulation')
       print('\nInput XML Error!',e,'\n')
-<<<<<<< HEAD
-      sys.exit()
-=======
       sys.exit(1)
->>>>>>> 27d99f2d
     #generate all the components of the simulation
     #Call the function to read and construct each single module of the simulation
     simulation.XMLread(root,runInfoSkip=set(["DefaultInputFile"]),xmlFilename=inputFile)
