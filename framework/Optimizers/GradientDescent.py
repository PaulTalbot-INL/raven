--- conflicted
+++ resolved
@@ -171,20 +171,18 @@
               Note that convergence is met when any one of the convergence criteria is met. If no convergence
               criteria are given, then the \xmlNode{limit} is used.""")
     specs.addSub(conv)
-<<<<<<< HEAD
     conv.addSub(InputData.parameterInputFactory('persistence', contentType=InputTypes.IntegerType,
         descr=r"""provides the number of consecutive times convergence should be reached before a trajectory
               is considered fully converged. This helps in preventing early false convergence."""))
     for name, descr in cls.convergenceOptions.items():
       conv.addSub(InputData.parameterInputFactory(name, contentType=InputTypes.FloatType, descr=descr))
-=======
-    for name in cls.convergenceOptions:
-      conv.addSub(InputData.parameterInputFactory(name, contentType=InputTypes.FloatType))
-    conv.addSub(InputData.parameterInputFactory('persistence', contentType=InputTypes.IntegerType))
-    terminate = InputData.parameterInputFactory('terminateFollowers', contentType=InputTypes.BoolType)
-    terminate.addParam('proximity', param_type=InputTypes.FloatType, required=False)
-    conv.addSub(terminate)
->>>>>>> db821ce6
+    terminate = InputData.parameterInputFactory('terminateFollowers', contentType=InputTypes.BoolType,
+        descr=r"""indicates whether a trajectory should be terminated when it begins following the path
+              of another trajectory.""")
+    terminate.addParam('proximity', param_type=InputTypes.FloatType, required=False,
+        descr=r"""provides the normalized distance at which a trajectory's head should be proximal to
+              another trajectory's path before terminating the following trajectory.""")
+
     # NOTE to add new convergence options, add them to convergenceOptions above, not here!
 
     return specs
