--- conflicted
+++ resolved
@@ -26,7 +26,7 @@
 from utils import randomUtils
 
 # For mandd: to be updated with RAVEN official tools
-from itertools import combinations 
+from itertools import combinations
 
 def rouletteWheel(population,**kwargs):
   """
@@ -80,30 +80,22 @@
     @ In, population, xr.DataArray, populations containing all chromosomes (individuals) candidate to be parents, i.e. population.values.shape = populationSize x nGenes.
     @ In, kwargs, dict, dictionary of parameters for this mutation method:
           fitness, np.array, fitness of each chromosome (individual) in the population, i.e., np.shape(fitness) = 1 x populationSize
-<<<<<<< HEAD
-          nParents, int, number of required parents.
-    @ Out, newPopulation, xr.DataArray, selected parents,
-  """
-  newPopulation = copy.deepcopy(population)
-
-  return newPopulation
-=======
           nParents, int, number of required parents
           variables, list, variable names
-    @ Out, newPopulation, xr.DataArray, selected parents, 
+    @ Out, newPopulation, xr.DataArray, selected parents,
   """
   fitness = kwargs['fitness']
   nParents= kwargs['nParents']
   pop = population.copy()
-  
+
   popSize = population.values.shape[0]
-  
+
   selectedParent = xr.DataArray(
       np.zeros((nParents,np.shape(pop)[1])),
       dims=['chromosome','Gene'],
       coords={'chromosome':np.arange(nParents),
               'Gene': kwargs['variables']})
-  
+
   if nParents >= popSize/2.0:
     # generate combination of 2 with replacement
     selectionList = np.random.choice(np.arange(0,popSize), 2*nParents, replace=False)
@@ -111,52 +103,45 @@
     # generate combination of 2 without replacement
     # mandd: raise a debug
     selectionList = np.random.choice(np.arange(0,popSize), 2*nParents, replace=True)
-  
+
   selectionList = selectionList.reshape(nParents,2)
-  
+
   for index,pair in enumerate(selectionList):
     if fitness[pair[0]]>fitness[pair[1]]:
       selectedParent[index,:] = pop.values[pair[0],:]
     else: # fitness[pair[1]]>fitness[pair[0]]:
       selectedParent[index,:] = pop.values[pair[1],:]
-  
+
   return selectedParent
->>>>>>> dd157507
 
 
 def rankSelection(population,**kwargs):
   """
     Rank Selection mechanism for parent selection [MANDD: THIS METHOD IS NOT YET COMPLETED]
-    
+
     @ In, population, xr.DataArray, populations containing all chromosomes (individuals) candidate to be parents, i.e. population.values.shape = populationSize x nGenes.
     @ In, kwargs, dict, dictionary of parameters for this mutation method:
           fitness, np.array, fitness of each chromosome (individual) in the population, i.e., np.shape(fitness) = 1 x populationSize
           nParents, int, number of required parents.
     @ Out, newPopulation, xr.DataArray, selected parents,
   """
-<<<<<<< HEAD
-  newPopulation = copy.deepcopy(population)
-
-  return newPopulation
-=======
   fitness = kwargs['fitness'].copy()
 
   pop = population.copy()
-  
+
   index = np.arange(0,pop.shape[0])
   rank = np.arange(0,pop.shape[0])
-  
+
   data = np.vstack((fitness,index))
   dataOrderedByDecreasingFitness = data[:,(-data[0]).argsort()]
   dataOrderedByDecreasingFitness[0,:] = rank
   dataOrderedByIncreasingPos = dataOrderedByDecreasingFitness[:,dataOrderedByDecreasingFitness[1].argsort()]
   orderedRank = dataOrderedByIncreasingPos[0,:]
-  
+
   selectedParent = rouletteWheel(population, fitness=orderedRank , nParents=kwargs['nParents'])
-  
+
   return selectedParent
 
->>>>>>> dd157507
 
 __parentSelectors = {}
 __parentSelectors['rouletteWheel'] = rouletteWheel
