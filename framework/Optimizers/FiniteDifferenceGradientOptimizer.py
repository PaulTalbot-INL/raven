# Copyright 2017 Battelle Energy Alliance, LLC
#
# Licensed under the Apache License, Version 2.0 (the "License");
# you may not use this file except in compliance with the License.
# You may obtain a copy of the License at
#
# http://www.apache.org/licenses/LICENSE-2.0
#
# Unless required by applicable law or agreed to in writing, software
# distributed under the License is distributed on an "AS IS" BASIS,
# WITHOUT WARRANTIES OR CONDITIONS OF ANY KIND, either express or implied.
# See the License for the specific language governing permissions and
# limitations under the License.
"""
  This module contains the Finite Difference Gradient Optimization strategy

  Created on Sept 10, 2017
  @ author: alfoa
"""
#for future compatibility with Python 3--------------------------------------------------------------
from __future__ import division, print_function, unicode_literals, absolute_import
import warnings
warnings.simplefilter('default',DeprecationWarning)
#if not 'xrange' in dir(__builtins__): xrange = range
#End compatibility block for Python 3----------------------------------------------------------------

#External Modules------------------------------------------------------------------------------------
import sys
import os
import copy
import numpy as np
from numpy import linalg as LA
import scipy
#External Modules End--------------------------------------------------------------------------------

#Internal Modules------------------------------------------------------------------------------------
from .SPSA import SPSA
from utils import mathUtils,randomUtils
#Internal Modules End--------------------------------------------------------------------------------

class FiniteDifferenceGradientOptimizer(SPSA):
  """
    Finite Difference Gradient Optimizer
    This class currently inherits from the SPSA (since most of the gradient based machinery is there).
    TODO: Move the SPSA machinery here (and GradientBasedOptimizer) and make the SPSA just take care of the
    random perturbation approach
  """
  def __init__(self):
    """
      Default Constructor
    """
    SPSA.__init__(self)

  def localInputAndChecks(self, xmlNode):
    """
      Local method for additional reading.
      @ In, xmlNode, xml.etree.ElementTree.Element, Xml element node
      @ Out, None
    """
    SPSA.localInputAndChecks(self, xmlNode)
    self.paramDict['pertSingleGrad'] = len(self.fullOptVars)
    self.gradDict['pertNeeded']      = self.gradDict['numIterForAve'] * (self.paramDict['pertSingleGrad']+1)

  def _getPerturbationDirection(self,perturbationIndex, traj):
    """
      This method is aimed to get the perturbation direction (i.e. in this case the random perturbation versor)
      @ In, perturbationIndex, int, the perturbation index (stored in self.perturbationIndices)
      @ In, traj, int, the trajectory id
      @ Out, direction, list, the versor for each optimization dimension
    """
    optVars = self.getOptVars(traj)
    if len(optVars) == 1:
      if self.currentDirection:
        factor = np.sum(self.currentDirection)*-1.0
      else:
        factor = 1.0
      direction = [factor]
    else:
      if perturbationIndex == self.perturbationIndices[0]:
        direction = np.zeros(len(self.getOptVars(traj))).tolist()
        factor = 1.0
        if self.currentDirection:
          factor = np.sum(self.currentDirection)*-1.0
        else:
          factor = 1.0
        direction[0] = factor
      else:
        index = self.currentDirection.index(1.0) if self.currentDirection.count(1.0) > 0 else self.currentDirection.index(-1.0)
        direction = self.currentDirection
        newIndex = 0 if index+1 == len(direction) else index+1
        direction[newIndex],direction[index] = direction[index], 0.0
    self.currentDirection = direction
    return direction

  def localEvaluateGradient(self, optVarsValues, traj, gradient = None):
    """
      Local method to evaluate gradient.
      @ In, optVarsValues, dict, dictionary containing perturbed points.
                                 optVarsValues should have the form {pertIndex: {varName: [varValue1 varValue2]}}
                                 Therefore, each optVarsValues[pertIndex] should return a dict of variable values
                                 that is sufficient for gradient evaluation for at least one variable
                                 (depending on specific optimization algorithm)
      @ In, traj, int, the trajectory id
      @ In, gradient, dict, optional, dictionary containing gradient estimation by the caller.
                                      gradient should have the form {varName: gradEstimation}
      @ Out, gradient, dict, dictionary containing gradient estimation. gradient should have the form {varName: gradEstimation}
    """
    gradArray = {}
    optVars = self.getOptVars(traj=traj)
    numRepeats = self.gradDict['numIterForAve']
    for var in optVars:
      gradArray[var] = np.zeros(self.gradDict['numIterForAve'],dtype=object)
    # optVarsValues:
    #  - the first <numRepeats> entries are the opt point (from 0 to numRepeats-1)
    #  - the next <numRepeats> entries are one each in each direction in turns (dx1, dy1, dx2, dy2, etc)
    #      dx are [lastOpt +1, lastOpt +3, lastOpt +5, etc] -> [lastOpt + <#var>*<index repeat>+1]
    #      dy are [lastOpt +2, lastOpt +4, lastOpt +6, etc]
    # Evaluate gradient at each point
<<<<<<< HEAD
    for i in range(self.gradDict['numIterForAve']):
      opt = optVarsValues[i]                                  #the latest opt point
      for j in range(self.paramDict['pertSingleGrad']):
=======
    for i in range(numRepeats):
      opt  = optVarsValues[i] #the latest opt point
      for j in range(self.paramDict['pertSingleGrad']): # AKA for each input variable
>>>>>>> 67ff4e44
        # loop over the perturbation to construct the full gradient
        ## first numRepeats are all the opt point, not the perturbed point
        ## then, need every Nth entry, where N is the number of variables
        pert = optVarsValues[numRepeats + i*len(optVars) + j] #the perturbed point
        #calculate grad(F) wrt each input variable
        lossDiff = mathUtils.diffWithInfinites(pert['output'],opt['output'])
        #cover "max" problems
        # TODO it would be good to cover this in the base class somehow, but in the previous implementation this
        #   sign flipping was only called when evaluating the gradient.
        if self.optType == 'max':
          lossDiff *= -1.0
        var = optVars[j]
        # gradient is calculated in normalized space
        dh = pert['inputs'][var] - opt['inputs'][var]
        if abs(dh) < 1e-15:
          self.raiseADebug('Values:',pert['inputs'][var],opt['inputs'][var])
          self.raiseAnError(RuntimeError,'While calculating the gradArray a "dh" very close to zero was found for var:',var)
        gradArray[var][i] = lossDiff/dh
    gradient = {}
    for var in optVars:
      gradient[var] = np.atleast_1d(gradArray[var].mean())
    return gradient<|MERGE_RESOLUTION|>--- conflicted
+++ resolved
@@ -116,15 +116,9 @@
     #      dx are [lastOpt +1, lastOpt +3, lastOpt +5, etc] -> [lastOpt + <#var>*<index repeat>+1]
     #      dy are [lastOpt +2, lastOpt +4, lastOpt +6, etc]
     # Evaluate gradient at each point
-<<<<<<< HEAD
-    for i in range(self.gradDict['numIterForAve']):
-      opt = optVarsValues[i]                                  #the latest opt point
-      for j in range(self.paramDict['pertSingleGrad']):
-=======
     for i in range(numRepeats):
       opt  = optVarsValues[i] #the latest opt point
       for j in range(self.paramDict['pertSingleGrad']): # AKA for each input variable
->>>>>>> 67ff4e44
         # loop over the perturbation to construct the full gradient
         ## first numRepeats are all the opt point, not the perturbed point
         ## then, need every Nth entry, where N is the number of variables
