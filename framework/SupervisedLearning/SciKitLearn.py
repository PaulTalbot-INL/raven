# Copyright 2017 Battelle Energy Alliance, LLC
#
# Licensed under the Apache License, Version 2.0 (the "License");
# you may not use this file except in compliance with the License.
# You may obtain a copy of the License at
#
# http://www.apache.org/licenses/LICENSE-2.0
#
# Unless required by applicable law or agreed to in writing, software
# distributed under the License is distributed on an "AS IS" BASIS,
# WITHOUT WARRANTIES OR CONDITIONS OF ANY KIND, either express or implied.
# See the License for the specific language governing permissions and
# limitations under the License.
"""
  Created on May 8, 2018

  @author: talbpaul
  Originally from SupervisedLearning.py, split in PR #650 in July 2018
  Specific ROM implementation for SciKitLearn ROMs
"""
#for future compatibility with Python 3--------------------------------------------------------------
from __future__ import division, print_function, unicode_literals, absolute_import
import warnings
warnings.simplefilter('default',DeprecationWarning)
#End compatibility block for Python 3----------------------------------------------------------------

#External Modules------------------------------------------------------------------------------------
import sklearn
from sklearn import linear_model, svm, multiclass, naive_bayes, neighbors, tree, gaussian_process

if int(sklearn.__version__.split(".")[1]) > 16:
  # FIXME: to be removed when the supported minimum version of sklearn is moved to 0.17
  from sklearn import discriminant_analysis as da
else:
  from sklearn import qda
  from sklearn import lda

# To be removed when the supported minimum version of sklearn is moved to 0.18
if int(sklearn.__version__.split(".")[1]) > 17:
  from sklearn import neural_network

import numpy as np
import ast
#External Modules End--------------------------------------------------------------------------------

#Internal Modules------------------------------------------------------------------------------------
from .SupervisedLearning import supervisedLearning
#Internal Modules End--------------------------------------------------------------------------------

class SciKitLearn(supervisedLearning):
  """
    An Interface to the ROMs provided by skLearn
  """
  # the normalization strategy is defined through the Boolean value in the dictionary below:
  # {mainClass:{subtype:(classPointer,Output type (float or int), boolean -> External Z-normalization needed)}
  ROMtype = 'SciKitLearn'

  ## This seems more manual than it needs to be, why not use something like:
  # import os, sys, pkgutil, inspect
  # import sklearn

  # # sys.modules['sklearn']
  # sklearnSubmodules = [name for _,name,_ in pkgutil.iter_modules([os.path.dirname(sklearn.__file__)])]
  # loadedSKL = []

  # sklLibrary = {}
  # for key,mod in globals().items():
  #   if key in sklearnSubmodules:
  #     members = inspect.getmembers(mod, inspect.isclass)
  #     for mkey,member in members:
  #       sklLibrary[key+'|'+mkey] = member

  ## Now sklLibrary holds keys that are the same as what the user inputs, and
  ## the values are the classes that can be directly instantiated. One would
  ## still need the float/int and boolean designations, but my suspicion is that
  ## these "special" cases are just not being handled in a generic enough
  ## fashion. This doesn't seem like something we should be tracking.


  availImpl                                                 = {}                                                            # dictionary of available ROMs {mainClass:{subtype:(classPointer,Output type (float or int), boolean -> External Z-normalization needed)}
  availImpl['lda']                                          = {}                                                            #Linear Discriminant Analysis
  availImpl['qda']                                          = {}                                                            #Quadratic Discriminant Analysis
  if int(sklearn.__version__.split(".")[1]) > 16:
    availImpl['lda']['LDA']                                 = (da.LinearDiscriminantAnalysis            , 'int'    , False) #Linear Discriminant Analysis (LDA)
    availImpl['qda']['QDA']                                 = (da.QuadraticDiscriminantAnalysis         , 'int'    , False) #Quadratic Discriminant Analysis (QDA)
  else:
    availImpl['lda']['LDA']                                 = (lda.LDA                                  , 'int'    , False) #Linear Discriminant Analysis (LDA)
    availImpl['qda']['QDA']                                 = (qda.QDA                                  , 'int'    , False) #Quadratic Discriminant Analysis (QDA)

  availImpl['linear_model']                                 = {}                                                            #Generalized Linear Models
  availImpl['linear_model']['ARDRegression'               ] = (linear_model.ARDRegression               , 'float'  , False) #Bayesian ARD regression.
  availImpl['linear_model']['BayesianRidge'               ] = (linear_model.BayesianRidge               , 'float'  , False) #Bayesian ridge regression
  availImpl['linear_model']['ElasticNet'                  ] = (linear_model.ElasticNet                  , 'float'  , False) #Linear Model trained with L1 and L2 prior as regularizer
  availImpl['linear_model']['ElasticNetCV'                ] = (linear_model.ElasticNetCV                , 'float'  , False) #Elastic Net model with iterative fitting along a regularization path
  availImpl['linear_model']['Lars'                        ] = (linear_model.Lars                        , 'float'  , False) #Least Angle Regression model a.k.a.
  availImpl['linear_model']['LarsCV'                      ] = (linear_model.LarsCV                      , 'float'  , False) #Cross-validated Least Angle Regression model
  availImpl['linear_model']['Lasso'                       ] = (linear_model.Lasso                       , 'float'  , False) #Linear Model trained with L1 prior as regularizer (aka the Lasso)
  availImpl['linear_model']['LassoCV'                     ] = (linear_model.LassoCV                     , 'float'  , False) #Lasso linear model with iterative fitting along a regularization path
  availImpl['linear_model']['LassoLars'                   ] = (linear_model.LassoLars                   , 'float'  , False) #Lasso model fit with Least Angle Regression a.k.a.
  availImpl['linear_model']['LassoLarsCV'                 ] = (linear_model.LassoLarsCV                 , 'float'  , False) #Cross-validated Lasso, using the LARS algorithm
  availImpl['linear_model']['LassoLarsIC'                 ] = (linear_model.LassoLarsIC                 , 'float'  , False) #Lasso model fit with Lars using BIC or AIC for model selection
  availImpl['linear_model']['LinearRegression'            ] = (linear_model.LinearRegression            , 'float'  , False) #Ordinary least squares Linear Regression.
  availImpl['linear_model']['LogisticRegression'          ] = (linear_model.LogisticRegression          , 'float'  , True ) #Logistic Regression (aka logit, MaxEnt) classifier.
  availImpl['linear_model']['MultiTaskLasso'              ] = (linear_model.MultiTaskLasso              , 'float'  , False) #Multi-task Lasso model trained with L1/L2 mixed-norm as regularizer
  availImpl['linear_model']['MultiTaskElasticNet'         ] = (linear_model.MultiTaskElasticNet         , 'float'  , False) #Multi-task ElasticNet model trained with L1/L2 mixed-norm as regularizer
  availImpl['linear_model']['OrthogonalMatchingPursuit'   ] = (linear_model.OrthogonalMatchingPursuit   , 'float'  , False) #Orthogonal Mathching Pursuit model (OMP)
  availImpl['linear_model']['OrthogonalMatchingPursuitCV' ] = (linear_model.OrthogonalMatchingPursuitCV , 'float'  , False) #Cross-validated Orthogonal Mathching Pursuit model (OMP)
  availImpl['linear_model']['PassiveAggressiveClassifier' ] = (linear_model.PassiveAggressiveClassifier , 'int'    , True ) #Passive Aggressive Classifier
  availImpl['linear_model']['PassiveAggressiveRegressor'  ] = (linear_model.PassiveAggressiveRegressor  , 'float'  , True ) #Passive Aggressive Regressor
  availImpl['linear_model']['Perceptron'                  ] = (linear_model.Perceptron                  , 'float'  , True ) #Perceptron
  availImpl['linear_model']['Ridge'                       ] = (linear_model.Ridge                       , 'float'  , False) #Linear least squares with l2 regularization.
  availImpl['linear_model']['RidgeClassifier'             ] = (linear_model.RidgeClassifier             , 'float'  , False) #Classifier using Ridge regression.
  availImpl['linear_model']['RidgeClassifierCV'           ] = (linear_model.RidgeClassifierCV           , 'int'    , False) #Ridge classifier with built-in cross-validation.
  availImpl['linear_model']['RidgeCV'                     ] = (linear_model.RidgeCV                     , 'float'  , False) #Ridge regression with built-in cross-validation.
  availImpl['linear_model']['SGDClassifier'               ] = (linear_model.SGDClassifier               , 'int'    , True ) #Linear classifiers (SVM, logistic regression, a.o.) with SGD training.
  availImpl['linear_model']['SGDRegressor'                ] = (linear_model.SGDRegressor                , 'float'  , True ) #Linear model fitted by minimizing a regularized empirical loss with SGD

  availImpl['svm']                                          = {}                                                            #support Vector Machines
  availImpl['svm']['LinearSVC'                            ] = (svm.LinearSVC                            , 'bool'   , True ) #Linear Support vector classifier
  availImpl['svm']['SVC'                                  ] = (svm.SVC                                  , 'bool'   , True ) #Support vector classifier
  availImpl['svm']['NuSVC'                                ] = (svm.NuSVC                                , 'bool'   , True ) #Nu Support vector classifier
  availImpl['svm']['SVR'                                  ] = (svm.SVR                                  , 'float'  , True ) #Support vector regressor

  availImpl['multiClass']                                   = {} #Multiclass and multilabel classification
  availImpl['multiClass']['OneVsRestClassifier'           ] = (multiclass.OneVsRestClassifier           , 'int'   ,  False) # One-vs-the-rest (OvR) multiclass/multilabel strategy
  availImpl['multiClass']['OneVsOneClassifier'            ] = (multiclass.OneVsOneClassifier            , 'int'   ,  False) # One-vs-one multiclass strategy
  availImpl['multiClass']['OutputCodeClassifier'          ] = (multiclass.OutputCodeClassifier          , 'int'   ,  False) # (Error-Correcting) Output-Code multiclass strategy

  availImpl['naiveBayes']                                   = {}
  availImpl['naiveBayes']['GaussianNB'                    ] = (naive_bayes.GaussianNB                   , 'float' ,  True )
  availImpl['naiveBayes']['MultinomialNB'                 ] = (naive_bayes.MultinomialNB                , 'float' ,  False)
  availImpl['naiveBayes']['BernoulliNB'                   ] = (naive_bayes.BernoulliNB                  , 'float' ,  True )

  availImpl['neighbors']                                    = {}
  availImpl['neighbors']['KNeighborsClassifier'           ] = (neighbors.KNeighborsClassifier           , 'int'   ,  True )# Classifier implementing the k-nearest neighbors vote.
  availImpl['neighbors']['RadiusNeighbors'                ] = (neighbors.RadiusNeighborsClassifier      , 'int'   ,  True )# Classifier implementing a vote among neighbors within a given radius
  availImpl['neighbors']['KNeighborsRegressor'            ] = (neighbors.KNeighborsRegressor            , 'float' ,  True )# Regression based on k-nearest neighbors.
  availImpl['neighbors']['RadiusNeighborsRegressor'       ] = (neighbors.RadiusNeighborsRegressor       , 'float' ,  True )# Regression based on neighbors within a fixed radius.
  availImpl['neighbors']['NearestCentroid'                ] = (neighbors.NearestCentroid                , 'int'   ,  True )# Nearest centroid classifier.
  availImpl['neighbors']['BallTree'                       ] = (neighbors.BallTree                       , 'float' ,  True )# BallTree for fast generalized N-point problems
  availImpl['neighbors']['KDTree'                         ] = (neighbors.KDTree                         , 'float' ,  True )# KDTree for fast generalized N-point problems

  availImpl['tree'] = {}
  availImpl['tree']['DecisionTreeClassifier'              ] = (tree.DecisionTreeClassifier              , 'int'   ,  True )# A decision tree classifier.
  availImpl['tree']['DecisionTreeRegressor'               ] = (tree.DecisionTreeRegressor               , 'float' ,  True )# A tree regressor.
  availImpl['tree']['ExtraTreeClassifier'                 ] = (tree.ExtraTreeClassifier                 , 'int'   ,  True )# An extremely randomized tree classifier.
  availImpl['tree']['ExtraTreeRegressor'                  ] = (tree.ExtraTreeRegressor                  , 'float' ,  True )# An extremely randomized tree regressor.

  availImpl['GaussianProcess'] = {}
  availImpl['GaussianProcess']['GaussianProcess'          ] = (gaussian_process.GaussianProcess         , 'float' ,  False)
  # Neural network models (supervised)
  # To be removed when the supported minimum version of sklearn is moved to 0.18
  if int(sklearn.__version__.split(".")[1]) > 17:
    availImpl['neural_network'] = {}
    availImpl['neural_network']['MLPClassifier'              ] = (neural_network.MLPClassifier             , 'int'   ,  True)  # Multi-layer perceptron classifier.
    availImpl['neural_network']['MLPRegressor'               ] = (neural_network.MLPRegressor              , 'float' ,  True)  # Multi-layer perceptron regressor.

  #test if a method to estimate the probability of the prediction is available
  qualityEstTypeDict = {}
  for key1, myDict in availImpl.items():
    qualityEstTypeDict[key1] = {}
    for key2 in myDict:
      qualityEstTypeDict[key1][key2] = []
      if  callable(getattr(myDict[key2][0], "predict_proba", None)):
        qualityEstTypeDict[key1][key2] += ['probability']
      elif  callable(getattr(myDict[key2][0], "score"        , None)):
        qualityEstTypeDict[key1][key2] += ['score']
      else:
        qualityEstTypeDict[key1][key2] = False

  def __init__(self,messageHandler,**kwargs):
    """
      A constructor that will appropriately initialize a supervised learning object
      @ In, messageHandler, MessageHandler object, it is in charge of raising errors, and printing messages
      @ In, kwargs, dict, an arbitrary list of kwargs
      @ Out, None
    """
    supervisedLearning.__init__(self,messageHandler,**kwargs)
    name  = self.initOptionDict.pop('name','')
<<<<<<< HEAD
    # some keywords aren't useful for this ROM
    self.initOptionDict.pop('pivotParameter',None)
    self.initOptionDict.pop('paramInput',None)
=======
    if 'pivotParameter' in self.initOptionDict:
      # remove pivot parameter if present
      self.initOptionDict.pop('pivotParameter')
>>>>>>> 9e8e8edf
    self.printTag = 'SCIKITLEARN'
    if 'SKLtype' not in self.initOptionDict.keys():
      self.raiseAnError(IOError,'to define a scikit learn ROM the SKLtype keyword is needed (from ROM "'+name+'")')
    SKLtype, SKLsubType = self.initOptionDict['SKLtype'].split('|')
    self.subType = SKLsubType
    self.intrinsicMultiTarget     = 'MultiTask' in self.initOptionDict['SKLtype']
    self.initOptionDict.pop('SKLtype')
    if not SKLtype in self.__class__.availImpl.keys():
      self.raiseAnError(IOError,'not known SKLtype "' + SKLtype +'" (from ROM "'+name+'")')
    if not SKLsubType in self.__class__.availImpl[SKLtype].keys():
      self.raiseAnError(IOError,'not known SKLsubType "' + SKLsubType +'" (from ROM "'+name+'")')

    self.__class__.returnType     = self.__class__.availImpl[SKLtype][SKLsubType][1]
    self.externalNorm             = self.__class__.availImpl[SKLtype][SKLsubType][2]
    self.__class__.qualityEstType = self.__class__.qualityEstTypeDict[SKLtype][SKLsubType]

    if 'estimator' in self.initOptionDict.keys():
      estimatorDict = self.initOptionDict['estimator']
      self.initOptionDict.pop('estimator')
      estimatorSKLtype, estimatorSKLsubType = estimatorDict['SKLtype'].split('|')
      estimator = self.__class__.availImpl[estimatorSKLtype][estimatorSKLsubType][0]()
      if self.intrinsicMultiTarget:
        self.ROM = [self.__class__.availImpl[SKLtype][SKLsubType][0](estimator)]
      else:
        self.ROM = [self.__class__.availImpl[SKLtype][SKLsubType][0](estimator) for _ in range(len(self.target))]
    else:
      if self.intrinsicMultiTarget:
        self.ROM = [self.__class__.availImpl[SKLtype][SKLsubType][0]()]
      else:
        self.ROM = [self.__class__.availImpl[SKLtype][SKLsubType][0]() for _ in range(len(self.target))]

    for key,value in self.initOptionDict.items():
      try:
        self.initOptionDict[key] = ast.literal_eval(value)
      except:
        pass

    for index in range(len(self.ROM)):
      self.ROM[index].set_params(**self.initOptionDict)

  def _readdressEvaluateConstResponse(self,edict):
    """
      Method to re-address the evaluate base class method in order to avoid wasting time
      in case the training set has an unique response (e.g. if 10 points in the training set,
      and the 10 outcomes are all == to 1, this method returns one without the need of an
      evaluation)
      @ In, edict, dict, prediction request. Not used in this method (kept the consistency with evaluate method)
      @ Out, returnDict, dict, dictionary with the evaluation (in this case, the constant number)
    """
    returnDict = {}
    #get the number of inputs provided to this ROM to evaluate
    numInputs = len(edict.values()[0])
    #fill the target values
    for index,target in enumerate(self.target):
      returnDict[target] = np.ones(numInputs)*self.myNumber[index]
    return returnDict

  def _readdressEvaluateRomResponse(self,edict):
    """
      Method to re-address the evaluate base class method to its original method
      @ In, edict, dict, prediction request. Not used in this method (kept the consistency with evaluate method)
      @ Out, evaluate, float, the evaluation
    """
    return self.__class__.evaluate(self,edict)

  def __trainLocal__(self,featureVals,targetVals):
    """
      Perform training on samples in featureVals with responses y.
      For an one-class model, +1 or -1 is returned.
      @ In, featureVals, {array-like, sparse matrix}, shape=[n_samples, n_features],
        an array of input feature values
      @ Out, targetVals, array, shape = [n_samples,n_targets], an array of output target
        associated with the corresponding points in featureVals
    """
    #If all the target values are the same no training is needed and the moreover the self.evaluate could be re-addressed to this value
    if self.intrinsicMultiTarget:
      self.ROM[0].fit(featureVals,targetVals)
    else:
      # if all targets only have a single unique value, just store that value, no need to fit/train
      if all([len(np.unique(targetVals[:,index])) == 1 for index in range(len(self.ROM))]):
        self.myNumber = [np.unique(targetVals[:,index])[0] for index in range(len(self.ROM)) ]
        self.evaluate = self._readdressEvaluateConstResponse
      else:
        for index in range(len(self.ROM)):
          self.ROM[index].fit(featureVals,targetVals[:,index])
        self.evaluate = self._readdressEvaluateRomResponse

  def __confidenceLocal__(self,featureVals):
    """
      This should return an estimation of the quality of the prediction.
      @ In, featureVals, 2-D numpy array, [n_samples,n_features]
      @ Out, confidenceDict, dict, dict of the dictionary for each target
    """
    confidenceDict = {}
    if  'probability' in self.__class__.qualityEstType:
      for index, target in enumerate(self.ROM):
        confidenceDict[target] =  self.ROM[index].predict_proba(featureVals)
    else:
      self.raiseAnError(IOError,'the ROM '+str(self.initOptionDict['name'])+'has not the an method to evaluate the confidence of the prediction')
    return confidenceDict

  def __evaluateLocal__(self,featureVals):
    """
      Evaluates a point.
      @ In, featureVals, np.array, list of values at which to evaluate the ROM
      @ Out, returnDict, dict, dict of all the target results
    """
    returnDict = {}
    if not self.intrinsicMultiTarget:
      for index, target in enumerate(self.target):
        returnDict[target] = self.ROM[index].predict(featureVals)
    else:
      outcome = self.ROM[0].predict(featureVals)
      for index, target in enumerate(self.target):
        returnDict[target] = outcome[:,index]
    return returnDict

  def __resetLocal__(self):
    """
      Reset ROM. After this method the ROM should be described only by the initial parameter settings
      @ In, None
      @ Out, None
    """
    for index in range(len(self.ROM)):
      self.ROM[index] = self.ROM[index].__class__(**self.initOptionDict)

  def __returnInitialParametersLocal__(self):
    """
      Returns a dictionary with the parameters and their initial values
      @ In, None
      @ Out, params, dict,  dictionary of parameter names and initial values
    """
    params = self.ROM[-1].get_params()
    return params

  def __returnCurrentSettingLocal__(self):
    """
      Returns a dictionary with the parameters and their current values
      @ In, None
      @ Out, params, dict, dictionary of parameter names and current values
    """
    self.raiseADebug('here we need to collect some info on the ROM status')
    params = {}
    return params

  def _localNormalizeData(self,values,names,feat):
    """
      Overwrites default normalization procedure.
      @ In, values, list(float), unused
      @ In, names, list(string), unused
      @ In, feat, string, feature to (not) normalize
      @ Out, None
    """
    if not self.externalNorm:
      self.muAndSigmaFeatures[feat] = (0.0,1.0)
    else:
      super(SciKitLearn, self)._localNormalizeData(values,names,feat)
<|MERGE_RESOLUTION|>--- conflicted
+++ resolved
@@ -177,15 +177,11 @@
     """
     supervisedLearning.__init__(self,messageHandler,**kwargs)
     name  = self.initOptionDict.pop('name','')
-<<<<<<< HEAD
     # some keywords aren't useful for this ROM
-    self.initOptionDict.pop('pivotParameter',None)
-    self.initOptionDict.pop('paramInput',None)
-=======
     if 'pivotParameter' in self.initOptionDict:
       # remove pivot parameter if present
-      self.initOptionDict.pop('pivotParameter')
->>>>>>> 9e8e8edf
+      self.initOptionDict.pop('pivotParameter',None)
+    self.initOptionDict.pop('paramInput',None)
     self.printTag = 'SCIKITLEARN'
     if 'SKLtype' not in self.initOptionDict.keys():
       self.raiseAnError(IOError,'to define a scikit learn ROM the SKLtype keyword is needed (from ROM "'+name+'")')
