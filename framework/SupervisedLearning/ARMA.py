--- conflicted
+++ resolved
@@ -488,21 +488,12 @@
           if target == self.pivotParameterID:
             continue
           finalResult[target][y][:] = value # [:] is a size checker
-<<<<<<< HEAD
-      # high-dimensional indexing information
-      finalResult['_indexMap'] = dict((target, ['Year', self.pivotParameterID]) for target in self.target if target != self.pivotParameterID)
-      # print('DEBUGG finalResult for evaluate multiyear:')
-      # pp.pprint(finalResult)
-      if len(finalResult['Year']) > 3:
-        JZTopSingerNA
-=======
         # high-dimensional indexing information
         finalResult['_indexMap'] = dict((target, ['Year', self.pivotParameterID]) for target in self.target if target != self.pivotParameterID)
         print('DEBUGG finalResult for evaluate multiyear:')
         pp.pprint(finalResult)
         if len(finalResult['Year']) > 3:
           JZTopSingerNA # DEBUGG
->>>>>>> 8563fff6
       return finalResult
 
     else:
