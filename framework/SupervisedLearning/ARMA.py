# Copyright 2017 Battelle Energy Alliance, LLC
#
# Licensed under the Apache License, Version 2.0 (the "License");
# you may not use this file except in compliance with the License.
# You may obtain a copy of the License at
#
# http://www.apache.org/licenses/LICENSE-2.0
#
# Unless required by applicable law or agreed to in writing, software
# distributed under the License is distributed on an "AS IS" BASIS,
# WITHOUT WARRANTIES OR CONDITIONS OF ANY KIND, either express or implied.
# See the License for the specific language governing permissions and
# limitations under the License.
"""
  Created on May 8, 2018

  @author: talbpaul
  Originally from SupervisedLearning.py, split in PR #650 in July 2018
  Specific ROM implementation for ARMA (Autoregressive Moving Average) ROM
"""
#for future compatibility with Python 3--------------------------------------------------------------
from __future__ import division, print_function, absolute_import
import warnings
warnings.simplefilter('default',DeprecationWarning)
#End compatibility block for Python 3----------------------------------------------------------------

#External Modules------------------------------------------------------------------------------------
import copy
import collections
import numpy as np
import statsmodels.api as sm # VARMAX is in sm.tsa
import functools
from statsmodels.tsa.arima_model import ARMA as smARMA
from scipy.linalg import solve_discrete_lyapunov
from scipy import stats
from sklearn import linear_model
from scipy.signal import find_peaks
from scipy.stats import rv_histogram
#External Modules End--------------------------------------------------------------------------------

#Internal Modules------------------------------------------------------------------------------------
from utils import randomUtils, xmlUtils, mathUtils, utils
import Distributions
from .SupervisedLearning import supervisedLearning
#Internal Modules End--------------------------------------------------------------------------------


import pprint
pp = pprint.PrettyPrinter(indent=2)

class ARMA(supervisedLearning):
  r"""
    Autoregressive Moving Average model for time series analysis. First train then evaluate.
    Specify a Fourier node in input file if detrending by Fourier series is needed.

    Time series Y: Y = X + \sum_{i}\sum_k [\delta_ki1*sin(2pi*k/basePeriod_i)+\delta_ki2*cos(2pi*k/basePeriod_i)]
    ARMA series X: x_t = \sum_{i=1}^P \phi_i*x_{t-i} + \alpha_t + \sum_{j=1}^Q \theta_j*\alpha_{t-j}
  """
  # class attribute
  ## define the clusterable features for this ROM.
  _clusterableFeatures =   {'global':['miu'],
                            'fourier': ['equal','shorter'],
                            #FIXME shorter fourier intepolation\\
                            'arma': ['sigma', 'p', 'q'],
                            # NO CDF
                            'peak': ['probability', 'mean', 'sigma', 'index'],
                            }

  ### INHERITED METHODS ###
  def __init__(self, messageHandler, **kwargs):
    """
      A constructor that will appropriately intialize a supervised learning object
      @ In, messageHandler: a MessageHandler object in charge of raising errors,
                           and printing messages
      @ In, kwargs: an arbitrary dictionary of keywords and values
    """
    # general infrastructure
    supervisedLearning.__init__(self, messageHandler, **kwargs)
    self.printTag = 'ARMA'
    self._dynamicHandling  = True # This ROM is able to manage the time-series on its own.
    # training storage
    self.trainingData      = {} # holds normalized ('norm') and original ('raw') training data, by target
    self.cdfParams         = {} # dictionary of fitted CDF parameters, by target
    self.armaResult        = {} # dictionary of assorted useful arma information, by target
    self.correlations      = [] # list of correlated variables
    self.fourierResults    = {} # dictionary of Fourier results, by target
    # training parameters
    self.fourierParams     = {} # dict of Fourier training params, by target (if requested, otherwise not present)
    self.P                 = kwargs.get('P', 3) # autoregressive lag
    self.Q                 = kwargs.get('Q', 3) # moving average lag
    self.segments          = kwargs.get('segments', 1)
    # data manipulation
    reseed = kwargs.get('reseedCopies', str(True)).lower()
    self.reseedCopies      = reseed not in utils.stringsThatMeanFalse()
    self.outTruncation     = {'positive':set(), 'negative':set()} # store truncation requests
    self.pivotParameterID  = kwargs['pivotParameter']
    self.pivotParameterValues = None  # In here we store the values of the pivot parameter (e.g. Time)
    self.seed              = kwargs.get('seed', None)
    self.preserveInputCDF  = kwargs.get('preserveInputCDF', False) # if True, then CDF of the training data will be imposed on the final sampled signal
    self._trainingCDF      = {} # if preserveInputCDF, these CDFs are scipy.stats.rv_histogram objects for the training data
    self.zeroFilterTarget  = None # target for whom zeros should be filtered out
    self.zeroFilterTol     = None # tolerance for zerofiltering to be considered zero, set below
    self._masks            = {}   # dictionay of masks, inclusding zeroFilterMask(where zero), notZeroFilterMask(Where non zero), and maskPeakRes.
    self._minBins          = 20   # min number of bins to use in determining distributions, eventually can be user option, for now developer's pick
    #peaks
    self.peaks             = {} # dictionary of peaks information, by target
    # signal storage
    self._signalStorage    = collections.defaultdict(dict) # various signals obtained in the training process
    # multiyear
    self.multiyear = False # if True, then multiple years per sample are going to be taken
    self.numYears = None # if self.multiyear, this is the number of years per sample
    self.growthFactors = {} # by target, this is how to scale the signal over successive years

    multiyearNode = kwargs['paramInput'].findFirst('Multiyear')
    if multiyearNode is not None:
      self.setMultiyearParams(multiyearNode)

    # check zeroFilterTarget is one of the targets given
    if self.zeroFilterTarget is not None and self.zeroFilterTarget not in self.target:
      self.raiseAnError('Requested ZeroFilter on "{}" but this target was not found among the ROM targets!'.format(self.zeroFilterTarget))

    # get seed if provided
    ## FIXME only applies to VARMA sampling right now, since it has to be sampled through Numpy!
    ## see note under "check for correlation" below.
    if self.seed is None:
      self.seed = randomUtils.randomIntegers(0,4294967295,self)
    else:
      self.seed = int(self.seed)

    self.normEngine = Distributions.returnInstance('Normal',self)
    self.normEngine.mean = 0.0
    self.normEngine.sigma = 1.0
    self.normEngine.upperBoundUsed = False
    self.normEngine.lowerBoundUsed = False
    self.normEngine.initializeDistribution()

    self.setEngine(randomUtils.newRNG(),seed=self.seed,count=0)

    # FIXME set the numpy seed
      ## we have to do this because VARMA.simulate does not accept a random number generator,
      ## but instead uses numpy directly.  As a result, for now, we have to seed numpy.
      ## Because we use our RNG to set the seed, though, it should follow the global seed still.
    self.raiseADebug('Setting ARMA seed to',self.seed)
    randomUtils.randomSeed(self.seed,engine=self.randomEng)

    # check for correlation
    correlated = kwargs.get('correlate',None)
    if correlated is not None:
      np.random.seed(self.seed)
      # store correlated targets
      for var in correlated:
        if var not in self.target:
          self.raiseAnError(IOError,'Variable "{}" requested in "correlate" but not found among the targets!'.format(var))
      # NOTE: someday, this could be expanded to include multiple sets of correlated variables.
      self.correlations = correlated

    # check if the pivotParameter is among the targetValues
    if self.pivotParameterID not in self.target:
      self.raiseAnError(IOError,"The pivotParameter "+self.pivotParameterID+" must be part of the Target space!")

    # can only handle one scaling input currently
    if len(self.features) != 1:
      self.raiseAnError(IOError,"The ARMA can only currently handle a single feature, which scales the outputs!")

    # read off of paramInput for more detailed inputs # TODO someday everything should read off this!
    paramInput = kwargs['paramInput']

    for child in paramInput.subparts:
      # read truncation requests (really value limits, not truncation)
      if child.getName() == 'outTruncation':
        # did the user request positive or negative?
        domain = child.parameterValues['domain']
        # if a recognized request, store it for later
        if domain in self.outTruncation:
          self.outTruncation[domain] = self.outTruncation[domain] | set(child.value)
        # if unrecognized, error out
        else:
          self.raiseAnError(IOError,'Unrecognized "domain" for "outTruncation"! Was expecting "positive" '+\
                                    'or "negative" but got "{}"'.format(domain))
      # additional info for zerofilter
      elif child.getName() == 'ZeroFilter':
        self.zeroFilterTarget = child.value
        if self.zeroFilterTarget not in self.target:
          self.raiseAnError(IOError,'Requested zero filtering for "{}" but not found among targets!'.format(self.zeroFilterTarget))
        self.zeroFilterTol = child.parameterValues.get('tol', 1e-16)
      # read SPECIFIC parameters for Fourier detrending
      elif child.getName() == 'SpecificFourier':
        # clear old information
        periods = None
        # what variables share this Fourier?
        variables = child.parameterValues['variables']
        # check for variables that aren't targets
        missing = set(variables) - set(self.target)
        if len(missing):
          self.raiseAnError(IOError,
                            'Requested SpecificFourier for variables {} but not found among targets!'.format(missing))
        # record requested Fourier periods
        for cchild in child.subparts:
          if cchild.getName() == 'periods':
            periods = cchild.value
        # set these params for each variable
        for v in variables:
          self.raiseADebug('recording specific Fourier settings for "{}"'.format(v))
          if v in self.fourierParams:
            self.raiseAWarning('Fourier params for "{}" were specified multiple times! Using first values ...'
                               .format(v))
            continue
          self.fourierParams[v] = periods
      elif child.getName() == 'Peaks':
        # read peaks information for each target
        peak={}
        # creat an empty list for each target
        threshold = child.parameterValues['threshold']
        peak['threshold']=threshold
        # read the threshold for the peaks and store it in the dict
        period = child.parameterValues['period']
        peak['period']=period
        # read the period for the peaks and store it in the dict
        windows=[]
<<<<<<< HEAD
        nbin=5
        # creat an empty list to store the windows' information
        for cchild in child.subparts:
=======
        # creat an empty list to store the windows' information
        for cchild in child.subparts:
          if cchild.getName() == 'window':
            tempDict={}
            window = cchild.value
            width = cchild.parameterValues['width']
            tempDict['window']=window
            tempDict['width']=width
            # for each window in the windows, we create a dictionary. Then store the
            # peak's width, the index of stating point and ending point in time unit
            windows.append(tempDict)
        peak['windows']=windows
        target = child.parameterValues['target']
        # target is the key to reach each peak information
        self.peaks[target]=peak
>>>>>>> 86ef4187

          if cchild.getName() == 'window':
            tempDict={}
            window = cchild.value
            width = cchild.parameterValues['width']
            tempDict['window']=window
            tempDict['width']=width
            # for each window in the windows, we create a dictionary. Then store the
            # peak's width, the index of stating point and ending point in time unit
            windows.append(tempDict)
          elif cchild.getName() == 'nbin':
            nbin=cchild.value
        peak['windows']=windows
        peak['nbin']=nbin

        target = child.parameterValues['target']
        # target is the key to reach each peak information
        self.peaks[target]=peak
    # read GENERAL parameters for Fourier detrending
    ## these apply to everyone without SpecificFourier nodes
    ## use basePeriods to check if Fourier node present
    basePeriods = paramInput.findFirst('Fourier')
    if basePeriods is not None:
      # read periods
      basePeriods = basePeriods.value
      if len(set(basePeriods)) != len(basePeriods):
        self.raiseAnError(IOError,'Some <Fourier> periods have been listed multiple times!')
      # set to any variable that doesn't already have a specific one
      for v in set(self.target) - set(self.fourierParams.keys()):
        self.raiseADebug('setting general Fourier settings for "{}"'.format(v))
        self.fourierParams[v] = basePeriods

  def __getstate__(self):
    """
      Obtains state of object for pickling.
      @ In, None
      @ Out, d, dict, stateful dictionary
    """
    d = supervisedLearning.__getstate__(self)
    eng=d.pop("randomEng")
    randCounts = eng.get_rng_state()
    d['crow_rng_counts'] = randCounts
    return d

  def __setstate__(self, d):
    """
      Sets state of object from pickling.
      @ In, d, dict, stateful dictionary
      @ Out, None
    """
    rngCounts = d.pop('crow_rng_counts')
    self.__dict__.update(d)
    self.setEngine(randomUtils.newRNG(),seed=None,count=rngCounts)
    if self.reseedCopies:
      randd = np.random.randint(1,2e9)
      self.reseed(randd)

  def setMultiyearParams(self, node):
    """
      Sets multiyear parameters in an object-oriented sense
      @ In, node, InputData, input specs (starting with 'multiyear' node)
      @ Out, None
    """
    self.multiyear = True
    numYearsNode = node.findFirst('years')
    if numYearsNode is None:
      self.raiseAnError(IOError, 'The number of ARMA sample years was not specified in <Multiyear><years> node!')
    self.numYears = numYearsNode.value
    growthNodes = node.findAll('growth')
    for gNode in growthNodes:
      settings = {'mode': gNode.parameterValues['mode'], 'value': gNode.value}
      for target in gNode.parameterValues['targets']:
        self.growthFactors[target] = settings

  def setAdditionalParams(self, params):
    """
      Sets parameters aside from initialization, such as during deserialization.
      @ In, params, dict, parameters to set (dependent on ROM)
      @ Out, None
    """
    # reseeding is taken care of in the supervisedLearning base class of this method
    supervisedLearning.setAdditionalParams(self, params)
    paramInput = params['paramInput']
    # multiyear; note that myNode is "multiyearNode" not a node that I own
    myNode = paramInput.findFirst('Multiyear')
    if myNode:
      self.setMultiyearParams(myNode)

  def __trainLocal__(self,featureVals,targetVals):
    """
      Perform training on input database stored in featureVals.

      @ In, featureVals, array, shape=[n_timeStep, n_dimensions], an array of input data # Not use for ARMA training
      @ In, targetVals, array, shape = [n_timeStep, n_dimensions], an array of time series data
    """
    self.raiseADebug('Training...')
    # obtain pivot parameter
    self.raiseADebug('... gathering pivot values ...')
    self.pivotParameterValues = targetVals[:,:,self.target.index(self.pivotParameterID)]
    # NOTE: someday, this ARMA could be expanded to take Fourier signals in time on the TypicalHistory,
    #   and then use several realizations of the target to train an ND ARMA that captures not only
    #   the mean and variance in time, but the mean, variance, skewness, and kurtosis over time and realizations.
    #   In this way, outliers in the training data could be captured with significantly more representation.
    if len(self.pivotParameterValues) > 1:
      self.raiseAnError(Exception,self.printTag +" does not handle multiple histories data yet! # histories: "+str(len(self.pivotParameterValues)))
    self.pivotParameterValues.shape = (self.pivotParameterValues.size,)
    targetVals = np.delete(targetVals,self.target.index(self.pivotParameterID),2)[0]
    # targetVals now has shape (1, # time samples, # targets)
    self.target.pop(self.target.index(self.pivotParameterID))

    # prep the correlation data structure
    correlationData = np.zeros([len(self.pivotParameterValues),len(self.correlations)])

    for t,target in enumerate(self.target):
      timeSeriesData = targetVals[:,t]
      self._signalStorage[target]['original'] = copy.deepcopy(timeSeriesData)
      # if we're enforcing the training CDF, we should store it now
      if self.preserveInputCDF:
        self._trainingCDF[target] = mathUtils.trainEmpiricalFunction(timeSeriesData, minBins=self._minBins)
      # if this target governs the zero filter, extract it now
      if target == self.zeroFilterTarget:
<<<<<<< HEAD

      # # if we're removing Fourier signal, do that now.
        if 'notZeroFilterMask' not in self._masks[target]:
          self._masks[target]['zeroFilterMask']= self._trainZeroRemoval(timeSeriesData,tol=self.zeroFilterTol) # where zeros or less than zeros are
          self._masks[target]['notZeroFilterMask'] = np.logical_not(self._masks[target]['zeroFilterMask']) # where data are
      # if we're removing Fourier signal, do that now.

      if target in self.peaks:
        peakResults=self._trainPeak(timeSeriesData,windowDict=self.peaks[target])
        self.peaks[target].update(peakResults)
        if target not in self._masks.keys():
          self._masks[target] = {}
        self._masks[target]['maskPeakRes']= peakResults['mask']
      # Make a full mask

=======
        self.notZeroFilterMask = self._trainZeroRemoval(timeSeriesData,tol=self.zeroFilterTol) # where zeros or less than zeros are
        self.zeroFilterMask = np.logical_not(self.notZeroFilterMask) # where data are
      # if we're removing Fourier signal, do that now.

      maskPeakRes = np.ones(len(timeSeriesData), dtype=bool)
      # Make a full mask
      if target in self.peaks:
        deltaT=self.pivotParameterValues[-1]-self.pivotParameterValues[0]
        deltaT=deltaT/(len(self.pivotParameterValues)-1)
        # change the peak information in self.peak from time unit into index by divided the timestep
        # deltaT is the time step calculated by (ending point - stating point in time)/(len(time)-1)
        self.peaks[target]['period']=int(self.peaks[target]['period']/deltaT)
        for i in range(len(self.peaks[target]['windows'])):
          self.peaks[target]['windows'][i]['window'][0]=int(self.peaks[target]['windows'][i]['window'][0]/deltaT)
          self.peaks[target]['windows'][i]['window'][1]=int(self.peaks[target]['windows'][i]['window'][1]/deltaT)
          self.peaks[target]['windows'][i]['width']=int(self.peaks[target]['windows'][i]['width']/deltaT)
        groupWin , maskPeakRes=self._peakGroupWindow(timeSeriesData, windowDict=self.peaks[target] )
        self.peaks[target]['groupWin']=groupWin
        self.peaks[target]['mask']=maskPeakRes
>>>>>>> 86ef4187

      if target in self.fourierParams:
        # Make a full mask
        fullMask = np.ones(len(timeSeriesData), dtype=bool)
        if target in self._masks.keys():
          fullMask = self._combineMask(self._masks[target])

        self.raiseADebug('... analyzing Fourier signal  for target "{}" ...'.format(target))
        self.fourierResults[target] = self._trainFourier(self.pivotParameterValues,
                                                         self.fourierParams[target],
                                                         timeSeriesData,
<<<<<<< HEAD
                                                         masks=fullMask,  # In future, a consolidated masking system for multiple signal processors can be implemented.
                                                         target=target)
=======
                                                         masks=[maskPeakRes],  # In future, a consolidated masking system for multiple signal processors can be implemented.
                                                         zeroFilter = target == self.zeroFilterTarget)
>>>>>>> 86ef4187
        self._signalStorage[target]['fourier'] = copy.deepcopy(self.fourierResults[target]['predict'])
        timeSeriesData -= self.fourierResults[target]['predict']
        self._signalStorage[target]['nofourier'] = copy.deepcopy(timeSeriesData)
      # zero filter application
      ## find the mask for the requested target where values are nonzero
      if target == self.zeroFilterTarget:

        # artifically force signal to 0 post-fourier subtraction where it should be zero
        zfMask= self._masks[target]['zeroFilterMask']
        targetVals[:,t][zfMask] = 0.0
        self._signalStorage[target]['zerofilter'] = copy.deepcopy(timeSeriesData)

    # Transform data to obatain normal distrbuted series. See
    # J.M.Morales, R.Minguez, A.J.Conejo "A methodology to generate statistically dependent wind speed scenarios,"
    # Applied Energy, 87(2010) 843-855
    for t,target in enumerate(self.target):
      # if target correlated with the zero-filter target, truncate the training material now?
      timeSeriesData = targetVals[:,t]
      self.raiseADebug('... analyzing ARMA properties for target "{}" ...'.format(target))
      self.cdfParams[target] = self._trainCDF(timeSeriesData, binOps=2 )
      # normalize data
      normed = self._normalizeThroughCDF(timeSeriesData, self.cdfParams[target])
      self._signalStorage[target]['gaussianed'] = copy.deepcopy(normed[:])
      # check if this target is part of a correlation set, or standing alone
      if target in self.correlations:
        # store the data and train it separately in a moment
        ## keep data in order of self.correlations
        correlationData[:,self.correlations.index(target)] = normed
      else:
        # go ahead and train it now
        ## if using zero filtering and target is the zero-filtered, only train on the masked part
        self.raiseADebug('... ... training "{}"...'.format(target))
<<<<<<< HEAD
        if target == self.zeroFilterTarget:
          fullMask = self._combineMask(self._masks[target])
        else:
          fullMask = np.ones(len(timeSeriesData), dtype=bool)
        self.armaResult[target] = self._trainARMA(normed,masks=fullMask)
=======
        self.armaResult[target] = self._trainARMA(normed,masks=[maskPeakRes])
>>>>>>> 86ef4187
        self.raiseADebug('... ... finished training target "{}"'.format(target))

    # now handle the training of the correlated armas
    if len(self.correlations):
      self.raiseADebug('... ... training correlated: {} ...'.format(self.correlations))
      # if zero filtering, then all the correlation data gets split
      if self.zeroFilterTarget in self.correlations:
        # split data into the zero-filtered and non-zero filtered
        notZeroFilterMask = self._masks[target]['notZeroFilterMask']
        zeroFilterMask = self._masks[target]['zeroFilterMask']
        unzeroed = correlationData[notZeroFilterMask]
        zeroed = correlationData[zeroFilterMask]
        ## throw out the part that's all zeros (axis 1, row corresponding to filter target)
        zeroed = np.delete(zeroed, self.correlations.index(self.zeroFilterTarget), 1)
        self.raiseADebug('... ... ... training unzeroed ...')
        unzVarma, unzNoise, unzInit = self._trainVARMA(unzeroed)
        self.raiseADebug('... ... ... training zeroed ...')
        ## the VAR fails if only 1 variable is non-constant, so we need to decide whether "zeroed" is actually an ARMA
        ## -> instead of a VARMA
        if zeroed.shape[1] == 1:
          # then actually train an ARMA instead
          zVarma = self._trainARMA(zeroed,masks=None)
          zNoise = None # NOTE this is used to check whether an ARMA was trained later!
          zInit = None
        else:
          zVarma, zNoise, zInit = self._trainVARMA(zeroed)
        self.varmaResult = (unzVarma, zVarma) # NOTE how for zero-filtering we split the results up
        self.varmaNoise = (unzNoise, zNoise)
        self.varmaInit = (unzInit, zInit)
      else:
        varma, noiseDist, initDist = self._trainVARMA(correlationData)
        # FUTURE if extending to multiple VARMA per training, these will need to be dictionaries
        self.varmaResult = (varma,)
        self.varmaNoise = (noiseDist,)
        self.varmaInit = (initDist,)

  def __evaluateLocal__(self, featureVals):
    """
      @ In, featureVals, float, a scalar feature value is passed as scaling factor
      @ Out, returnEvaluation , dict, dictionary of values for each target (and pivot parameter)
    """
    if self.multiyear:
      ## create storage for the sampled result
      finalResult = dict((target, np.zeros((self.numYears, len(self.pivotParameterValues)))) for target in self.target if target != self.pivotParameterID)
      finalResult[self.pivotParameterID] = self.pivotParameterValues
      years = np.arange(self.numYears)
      finalResult['Year'] = years
      for y in years:
        # apply growth factor
        vals = copy.deepcopy(featureVals) # without deepcopy, the vals are modified in-place
        for t, (target, growthInfo) in enumerate(self.growthFactors.items()):
          scale =self._evaluateScale(growthInfo,y)
          vals[t] *= scale
        result = self._evaluateYear(vals)
        for target, value in result.items():
          if target == self.pivotParameterID:
            continue
          finalResult[target][y][:] = value # [:] is a size checker
        # high-dimensional indexing information
        finalResult['_indexMap'] = dict((target, ['Year', self.pivotParameterID]) for target in self.target if target != self.pivotParameterID)
      return finalResult

    else:
      return self._evaluateYear(featureVals)

  def _evaluateScale(self, growthInfo,year):
    """
      @ In, growthInfo, dictionary of growth value for each target
      @ In, year, int, year index in multiyear
      @ Out, scale, float, scaling factor for each year
    """
    growth = growthInfo['value']/100. # given in percentage
    mode = growthInfo['mode']
    if mode == 'exponential':
      scale = (1.0 + growth) ** year
    else:
      scale = 1.0 + year * growth
    return scale

  def _evaluateYear(self, featureVals):
    """
      @ In, featureVals, float, a scalar feature value is passed as scaling factor
      @ Out, returnEvaluation, dict, dictionary of values for each target (and pivot parameter)
    """
    if featureVals.size > 1:
      self.raiseAnError(ValueError, 'The input feature for ARMA for evaluation cannot have size greater than 1. ')

    # Instantiate a normal distribution for time series synthesis (noise part)
    # TODO USE THIS, but first retrofix rvs on norm to take "size=") for number of results

    # make sure pivot value is in return object
    returnEvaluation = {self.pivotParameterID:self.pivotParameterValues}

    # TODO when we have output printing for ROMs, the distinct signals here could be outputs!
    # leaving "debuggFile" as examples of this, in comments
    debuggFile = open('signal_bases.csv','w')
    debuggFile.writelines('Time,'+','.join(str(x) for x in self.pivotParameterValues)+'\n')
    correlatedSample = None
    for target in self.target:
      # start with the random gaussian signal
      if target in self.correlations:
        # where is target in correlated data
        corrIndex = self.correlations.index(target)
        # check if we have zero-filtering in play here
        if len(self.varmaResult) > 1:
          # where would the filter be in the index lineup had we included it in the zeroed varma?
          filterTargetIndex = self.correlations.index(self.zeroFilterTarget)
          # if so, we need to sample both VARMAs
          # have we already taken the correlated sample yet?
          if correlatedSample is None:
            # if not, take the samples now
            unzeroedSample = self._generateVARMASignal(self.varmaResult[0],
                                                       numSamples = self._masks[target]['notZeroFilterMask'].sum(),
                                                       randEngine = self.normEngine.rvs,
                                                       rvsIndex = 0)
            ## zero sampling is dependent on whether the trained model is a VARMA or ARMA
            if self.varmaNoise[1] is not None:
              zeroedSample = self._generateVARMASignal(self.varmaResult[1],
                                                       numSamples = self._masks[target]['zeroFilterMask'].sum(),
                                                       randEngine = self.normEngine.rvs,
                                                       rvsIndex = 1)
            else:
              result = self.varmaResult[1]
              sample = self._generateARMASignal(result,
                                                numSamples = self._masks[target]['zeroFilterMask'].sum(),
                                                randEngine = self.randomEng)
              zeroedSample = np.zeros((self._masks[target]['zeroFilterMask'].sum(),1))
              zeroedSample[:, 0] = sample
            correlatedSample = True # placeholder, signifies we've sampled the correlated distribution
          # reconstruct base signal from samples
          ## initialize
          signal = np.zeros(len(self.pivotParameterValues))
          ## first the data from the non-zero portions of the original signal
          signal[self._masks[target]['notZeroFilterMask']] = unzeroedSample[:,corrIndex]
          ## then the data from the zero portions (if the filter target, don't bother because they're zero anyway)
          if target != self.zeroFilterTarget:
            # fix offset since we didn't include zero-filter target in zeroed correlated arma
            indexOffset = 0 if corrIndex < filterTargetIndex else -1
            signal[self._masks[target]['zeroFilterMask']] = zeroedSample[:,corrIndex+indexOffset]
        # if no zero-filtering (but still correlated):
        else:
          ## check if sample taken yet
          if correlatedSample is None:
            ## if not, do so now
            correlatedSample = self._generateVARMASignal(self.varmaResult[0],
                                                         numSamples = len(self.pivotParameterValues),
                                                         randEngine = self.normEngine.rvs,
                                                         rvsIndex = 0)
          # take base signal from sample
          signal = correlatedSample[:,self.correlations.index(target)]
      # if NOT correlated
      else:
        result = self.armaResult[target] # ARMAResults object
        # generate baseline ARMA + noise
        # are we zero-filtering?
        if target == self.zeroFilterTarget:
          sample = self._generateARMASignal(result,
                                            numSamples = self._masks[target]['notZeroFilterMask'].sum(),
                                            randEngine = self.randomEng)

          ## if so, then expand result into signal space (functionally, put back in all the zeros)
          signal = np.zeros(len(self.pivotParameterValues))
          signal[self._masks[target]['notZeroFilterMask']] = sample
        else:
          ## if not, no extra work to be done here!
          sample = self._generateARMASignal(result,
                                            numSamples = len(self.pivotParameterValues),
                                            randEngine = self.randomEng)
          signal = sample
      # END creating base signal
      # DEBUG adding arbitrary variables for debugging, TODO find a more elegant way, leaving these here as markers
      #returnEvaluation[target+'_0base'] = copy.copy(signal)
      # denoise
      signal = self._denormalizeThroughCDF(signal,self.cdfParams[target])
      # DEBUG adding arbitrary variables
      #returnEvaluation[target+'_1denorm'] = copy.copy(signal)
      debuggFile.writelines('signal_arma,'+','.join(str(x) for x in signal)+'\n')

      # Add fourier trends
      if target in self.fourierParams:
        signal += self.fourierResults[target]['predict']
        # DEBUG adding arbitrary variables
        #returnEvaluation[target+'_2fourier'] = copy.copy(signal)
<<<<<<< HEAD
        debuggFile.writelines('signal_fourier,'+','.join(str(x) for x in self.fourierResults[target]['predict'])+'\n')
      if target in self.peaks:
        signal = self._transformBackPeaks(signal,windowDict=self.peaks[target])
        debuggFile.writelines('signal_peak,'+','.join(str(x) for x in signal)+'\n')

=======
        #debuggFile.writelines('signal_fourier,'+','.join(str(x) for x in self.fourierResults[target]['predict'])+'\n')
      if target in self.peaks:
        signal = self._transformBackPeaks(signal,windowDict=self.peaks[target])
>>>>>>> 86ef4187
      # if enforcing the training data CDF, apply that transform now
      if self.preserveInputCDF:
        signal = self._transformThroughInputCDF(signal, self._trainingCDF[target])

      # Re-zero out zero filter target's zero regions
      if target == self.zeroFilterTarget:
        # DEBUG adding arbitrary variables
        #returnEvaluation[target+'_3zerofilter'] = copy.copy(signal)
        signal[self._masks[target]['zeroFilterMask']] = 0.0

      # Domain limitations
      for domain,requests in self.outTruncation.items():
        if target in requests:
          if domain == 'positive':
            signal = np.absolute(signal)
          elif domain == 'negative':
            signal = -np.absolute(signal)
        # DEBUG adding arbitrary variables
        #returnEvaluation[target+'_4truncated'] = copy.copy(signal)

      # store results
      ## FIXME this is ASSUMING the input to ARMA is only ever a single scaling factor.
      signal *= featureVals[0]
      # DEBUG adding arbitrary variables
      #returnEvaluation[target+'_5scaled'] = copy.copy(signal)

      # sanity check on the signal
      assert(signal.size == returnEvaluation[self.pivotParameterID].size)
      debuggFile.writelines('final,'+','.join(str(x) for x in signal)+'\n')
      returnEvaluation[target] = signal
    # END for target in targets
    return returnEvaluation

  def reseed(self,seed):
    """
      Used to set the underlying random seed.
      @ In, seed, int, new seed to use
      @ Out, None
    """
    randomUtils.randomSeed(seed,engine=self.randomEng)
    self.seed=seed

  ### UTILITY METHODS ###
  def _computeNumberOfBins(self,data,binOps=None):
    """
      Uses the Freedman-Diaconis rule for histogram binning
      -> For relatively few samples, this can cause unnatural flat-lining on low, top end of CDF
      @ In, data, np.array, data to bin
      @ Out, n, integer, number of bins
    """
    # leverage the math utils implementation
    n, _ = mathUtils.numBinsDraconis(data, low=self._minBins, alternateOkay=True,binOps=binOps)
    return n

  def _denormalizeThroughCDF(self, data, params):
    """
      Normalizes "data" using a Gaussian normal plus CDF of data
      @ In, data, np.array, data to normalize with
      @ In, params, dict, CDF parameters (as obtained by "generateCDF")
      @ Out, normed, np.array, normalized data
    """
    denormed = self.normEngine.cdf(data)
    denormed = self._sampleICDF(denormed, params)
    return denormed

  def _generateARMASignal(self, model, numSamples=None,randEngine=None):
    """
      Generates a synthetic history from fitted parameters.
      @ In, model, statsmodels.tsa.arima_model.ARMAResults, fitted ARMA such as otained from _trainARMA
      @ In, numSamples, int, optional, number of samples to take (default to pivotParameters length)
      @ In, randEngine, instance, optional, method to call to get random samples (for example "randEngine(size=6)")
      @ Out, hist, np.array(float), synthetic ARMA signal
    """
    if numSamples is None:
      numSamples =  len(self.pivotParameterValues)
    if randEngine is None:
      randEngine=self.randomEng
    hist = sm.tsa.arma_generate_sample(ar = np.append(1., -model.arparams),
                                       ma = np.append(1., model.maparams),
                                       nsample = numSamples,
                                       distrvs = functools.partial(randomUtils.randomNormal,engine=randEngine),
                                       # functool.partial provide the random number generator as a function
                                       # with normal distribution and take engine as the positional arguments keywords.
                                       sigma = np.sqrt(model.sigma2),
                                       burnin = 2*max(self.P,self.Q)) # @epinas, 2018
    return hist

  def _generateFourierSignal(self, pivots, periods):
    """
      Generate fourier signal as specified by the input file
      @ In, pivots, np.array, pivot values (e.g. time)
      @ In, periods, list, list of Fourier periods (1/frequency)
      @ Out, fourier, array, shape = [n_timeStep, n_basePeriod]
    """
    fourier = np.zeros((pivots.size, 2*len(periods))) # sin, cos for each period
    for p, period in enumerate(periods):
      hist = 2. * np.pi / period * pivots
      fourier[:, 2 * p] = np.sin(hist)
      fourier[:, 2 * p + 1] = np.cos(hist)
    return fourier

  def _generateVARMASignal(self, model, numSamples=None, randEngine=None, rvsIndex=None):
    """
      Generates a set of correlated synthetic histories from fitted parameters.
      @ In, model, statsmodels.tsa.statespace.VARMAX, fitted VARMA such as otained from _trainVARMA
      @ In, numSamples, int, optional, number of samples to take (default to pivotParameters length)
      @ In, randEngine, instance, optional, method to call to get random samples (for example "randEngine(size=6)")
      @ In, rvsIndex, int, optional, if provided then will take from list of varmaNoise and varmaInit distributions
      @ Out, hist, np.array(float), synthetic ARMA signal
    """
    if numSamples is None:
      numSamples =  len(self.pivotParameterValues)
    # sample measure, state shocks
    ## TODO it appears that measure shock always has a 0 variance multivariate normal, so just create it
    measureShocks = np.zeros([numSamples,len(self.correlations)])
    ## state shocks come from sampling multivariate
    noiseDist = self.varmaNoise
    initDist = self.varmaInit
    if rvsIndex is not None:
      noiseDist = noiseDist[rvsIndex]
      initDist = initDist[rvsIndex]
    stateShocks = np.array([noiseDist.rvs() for _ in range(numSamples)])
    # pick an intial by sampling multinormal distribution
    init = np.array(initDist.rvs())
    obs, states = model.ssm.simulate(numSamples,
                                     initial_state=init,
                                     measurement_shocks=measureShocks,
                                     state_shocks=stateShocks)
    return obs

  def _interpolateDist(self,x,y,Xlow,Xhigh,Ylow,Yhigh,inMask):
    """
      Interplotes values for samples "x" to get dependent values "y" given bins
      @ In, x, np.array, sampled points (independent var)
      @ In, y, np.array, sampled points (dependent var)
      @ In, Xlow, np.array, left-nearest neighbor in empirical distribution for each x
      @ In, Xhigh, np.array, right-nearest neighbor in empirical distribution for each x
      @ In, Ylow, np.array, value at left-nearest neighbor in empirical distribution for each x
      @ In, Yhigh, np.array, value at right-nearest neighbor in empirical distribution for each x
      @ In, inMask, np.array, boolean mask in "y" where the distribution values apply
      @ Out, y, np.array, same "y" but with values inserted
    """
    # treat potential divide-by-zeroes specially
    ## mask
    divZero = Xlow == Xhigh
    ## careful when using double masks
    zMask=[a[divZero] for a in np.where(inMask)]
    y[tuple(zMask)] =  0.5*(Yhigh[divZero] + Ylow[divZero])
    # interpolate all other points as y = low + slope*frac
    ## mask
    okay = np.logical_not(divZero)
    ## empirical CDF change in y, x
    dy = Yhigh[okay] - Ylow[okay]
    dx = Xhigh[okay] - Xlow[okay]
    ## distance from x to low is fraction through dx
    frac = x[inMask][okay] - Xlow[okay]
    ## careful when using double masks
    ## Adding tuple to the mask for future warning
    # FutureWarning: Using a non-tuple sequence for multidimensional indexing is deprecated; use `arr[tuple(seq)]` instead of `arr[seq]`. In the future this will be interpreted as an array index, `arr[np.array(seq)]`, which will result either in an error or a different result.
    okayMask=[a[okay] for a in np.where(inMask)]
    y[tuple(okayMask)] = Ylow[okay] + dy/dx * frac
    return y

  def _normalizeThroughCDF(self, data, params):
    """
      Normalizes "data" using a Gaussian normal plus CDF of data
      @ In, data, np.array, data to normalize with
      @ In, params, dict, CDF parameters (as obtained by "generateCDF")
      @ Out, normed, np.array, normalized data
    """
    normed = self._sampleCDF(data, params)
    normed = self.normEngine.ppf(normed)
    return normed

  def _sampleCDF(self, x, params):
    """
      Samples the CDF defined in 'params' to get values
      @ In, x, float, value at which to sample inverse CDF
      @ In, params, dict, CDF parameters (as constructed by "_trainCDF")
      @ Out, y, float, value of inverse CDF at x
    """
    # TODO could this be covered by an empirical distribution from Distributions?
    # set up I/O
    x = np.atleast_1d(x)
    y = np.zeros(x.shape)
    # create masks for data outside range (above, below), inside range of empirical CDF
    belowMask = x <= params['bins'][0]
    aboveMask = x >= params['bins'][-1]
    inMask = np.logical_and(np.logical_not(belowMask), np.logical_not(aboveMask))
    # outside CDF set to min, max CDF values
    y[belowMask] = params['cdf'][0]
    y[aboveMask] = params['cdf'][-1]
    # for points in the CDF linearly interpolate between empirical entries
    ## get indices where points should be inserted (gives higher value)
    indices = np.searchsorted(params['bins'],x[inMask])
    Xlow = params['bins'][indices-1]
    Ylow = params['cdf'][indices-1]
    Xhigh = params['bins'][indices]
    Yhigh = params['cdf'][indices]
    y = self._interpolateDist(x,y,Xlow,Xhigh,Ylow,Yhigh,inMask)
    # numerical errors can happen due to not-sharp 0 and 1 in empirical cdf
    ## also, when Crow dist is asked for ppf(1) it returns sys.max (similar for ppf(0))
    y[y >= 1.0] = 1.0 - np.finfo(float).eps
    y[y <= 0.0] = np.finfo(float).eps
    return y

  def _sampleICDF(self, x, params):
    """
      Samples the inverse CDF defined in 'params' to get values
      @ In, x, float, value at which to sample inverse CDF
      @ In, params, dict, CDF parameters (as constructed by "_trainCDF")
      @ Out, y, float, value of inverse CDF at x
   """
    # TODO could this be covered by an empirical distribution from Distributions?
    # set up I/O
    x = np.atleast_1d(x)
    y = np.zeros(x.shape)
    # create masks for data outside range (above, below), inside range of empirical CDF
    belowMask = x <= params['cdf'][0]
    aboveMask = x >= params['cdf'][-1]
    inMask = np.logical_and(np.logical_not(belowMask), np.logical_not(aboveMask))
    # outside CDF set to min, max CDF values
    y[belowMask] = params['bins'][0]
    y[aboveMask] = params['bins'][-1]
    # for points in the CDF linearly interpolate between empirical entries
    ## get indices where points should be inserted (gives higher value)
    indices = np.searchsorted(params['cdf'],x[inMask])
    Xlow = params['cdf'][indices-1]
    Ylow = params['bins'][indices-1]
    Xhigh = params['cdf'][indices]
    Yhigh = params['bins'][indices]
    y = self._interpolateDist(x,y,Xlow,Xhigh,Ylow,Yhigh,inMask)
    return y

<<<<<<< HEAD
  def _trainARMA(self, data, masks=None):
=======
  def _trainARMA(self,data,masks=None):
>>>>>>> 86ef4187
    r"""
      Fit ARMA model: x_t = \sum_{i=1}^P \phi_i*x_{t-i} + \alpha_t + \sum_{j=1}^Q \theta_j*\alpha_{t-j}
      @ In, data, np.array(float), data on which to train
      @ In, masks, np.array, optional, boolean mask where is the signal should be train by ARMA
      @ Out, results, statsmodels.tsa.arima_model.ARMAResults, fitted ARMA
    """
<<<<<<< HEAD
    if masks is not None:
      data = data[masks]
=======
    if masks == None:
      masks = []
    if len(masks)>1:
      fullMask = np.logical_and.reduce(*masks)
      data=data[fullMask]
    elif len(masks)==1:
      fullMask =masks[0]
      data=data[fullMask]
>>>>>>> 86ef4187
    results = smARMA(data, order = (self.P, self.Q)).fit(disp = False)
    return results

  def _trainCDF(self, data,binOps=None):
    """
      Constructs a CDF from the given data
      @ In, data, np.array(float), values to fit to
      @ Out, params, dict, essential parameters for CDF
    """
    # caluclate number of bins
    # binOps=Length or value
    nBins = self._computeNumberOfBins(data,binOps=binOps)
    # construct histogram
    counts, edges = np.histogram(data, bins = nBins, density = False)
    counts = np.array(counts) / float(len(data))
    # numerical CDF, normalizing to 0..1
    cdf = np.cumsum(counts)
    # set lowest value as first entry,
    ## from Jun implementation, min of CDF set to starting point for ?numerical issues?
    #cdf = np.insert(cdf, 0, cdf[0]) # Jun
    cdf = np.insert(cdf, 0, 0) # trying something else
    # store parameters
    # TODO FIXME WORKING also add the max, min, counts
    # miu sigma of data and counts edges
    params = {'bins': edges,
              'counts':counts,
              'pdf' : counts * nBins,
              'cdf' : cdf,
              'lens' : len(data)}
              #'binSearch':neighbors.NearestNeighbors(n_neighbors=2).fit([[b] for b in edges]),
              #'cdfSearch':neighbors.NearestNeighbors(n_neighbors=2).fit([[c] for c in cdf])}
    return params

<<<<<<< HEAD
  def _trainPeak(self,timeSeriesData,windowDict):
    """
      Generate peaks results from each target data
      @ In, timeSeriesData, np.array, list of values for the dependent variable (signal to take fourier from)
      @ In, windowDict, dict, dictionary for specefic target peaks
      @ Out, peakResults, dict, results of this training in keys 'period', 'windows', 'groupWin', 'mask', 'rangeWindow'
    """
    peakResults={}
    deltaT=self.pivotParameterValues[-1]-self.pivotParameterValues[0]
    deltaT=deltaT/(len(self.pivotParameterValues)-1)
    # change the peak information in self.peak from time unit into index by divided the timestep
    # deltaT is the time step calculated by (ending point - stating point in time)/(len(time)-1)
    peakResults['period']=int(round(windowDict['period']/deltaT))
    windows=[]
    for i in range(len(windowDict['windows'])):
      window={}
      a = windowDict['windows'][i]['window'][0]
      b = windowDict['windows'][i]['window'][1]
      window['window']=[int(round(windowDict['windows'][i]['window'][0]/deltaT)),int(round(windowDict['windows'][i]['window'][1]/deltaT))]
      window['width']=int(round(windowDict['windows'][i]['width']/deltaT))
      windows.append(window)
    peakResults['windows']=windows
    peakResults['threshold']=windowDict['threshold']
    groupWin , maskPeakRes=self._peakGroupWindow(timeSeriesData, windowDict = peakResults )
    peakResults['groupWin']=groupWin
    peakResults['mask']=maskPeakRes
    peakResults['nbin']=windowDict['nbin']
    rangeWindow = self.rangeWindow(windowDict=peakResults)
    peakResults['rangeWindow']=rangeWindow
    return peakResults

  def _trainFourier(self, pivotValues, periods, values, masks=None,target=None):
=======
  def _trainFourier(self, pivotValues, periods, values, masks=None,zeroFilter=False):
>>>>>>> 86ef4187
    """
      Perform fitting of Fourier series on self.timeSeriesDatabase
      @ In, pivotValues, np.array, list of values for the independent variable (e.g. time)
      @ In, periods, list, list of the base periods
      @ In, values, np.array, list of values for the dependent variable (signal to take fourier from)
      @ In, masks, np.array, optional, boolean mask where is the signal should be train by Fourier
<<<<<<< HEAD
      @ In, target, string, optional, target of the training
=======
      @ In, zeroFilter, bool, optional, if True then apply zero-filtering for fourier fitting
>>>>>>> 86ef4187
      @ Out, fourierResult, dict, results of this training in keys 'residues', 'fourierSet', 'predict', 'regression'
    """
    # XXX fix for no order
    if masks is None:
<<<<<<< HEAD
      masks = np.ones(len(values), dtype=bool)
=======
      masks = []
>>>>>>> 86ef4187

    fourierSignalsFull = self._generateFourierSignal(pivotValues, periods)
    # fourierSignals dimensions, for each key (base):
    #   0: length of history
    #   1: evaluations, in order and flattened:
    #                 0:   sin(2pi*t/period[0]),
    #                 1:   cos(2pi*t/period[0]),
    #                 2:   sin(2pi*t/period[1]),
    #                 3:   cos(2pi*t/period[1]), ...
    fourierEngine = linear_model.LinearRegression(normalize=False)
<<<<<<< HEAD
    fourierSignals = fourierSignalsFull[masks, :]
    values = values[masks]
=======
    for mask in masks:
      fourierSignalsFull = fourierSignalsFull[mask, :]
      values = values[mask]

>>>>>>> 86ef4187

    fourierEngine.fit(fourierSignals, values)

    # get signal intercept
    intercept = fourierEngine.intercept_
    # get coefficient map for A*sin(ft) + B*cos(ft)
    waveCoefMap = collections.defaultdict(dict) # {period: {sin:#, cos:#}}
    for c, coef in enumerate(fourierEngine.coef_):
      period = periods[c//2]
      waveform = 'sin' if c % 2 == 0 else 'cos'
      waveCoefMap[period][waveform] = coef
    # convert to C*sin(ft + s)
    ## since we use fitting to get A and B, the magnitudes can be deceiving.
    ## this conversion makes "C" a useful value to know the contribution from a period
    coefMap = {}
    signal=np.ones(len(pivotValues)) * intercept
    for period, coefs in waveCoefMap.items():
      A = coefs['sin']
      B = coefs['cos']
      C, s = mathUtils.convertSinCosToSinPhase(A, B)
      coefMap[period] = {'amplitude': C, 'phase': s}
      signal+=mathUtils.evalFourier(period,C,s,pivotValues)
    # re-add zero-filtered
<<<<<<< HEAD
    if target == self.zeroFilterTarget:
      signal[self._masks[target]['zeroFilterMask']] = 0.0
=======
    if zeroFilter:
      signal[self.notZeroFilterMask] = 0.0

>>>>>>> 86ef4187

    # store results
    fourierResult = {'regression': {'intercept':intercept,
                                    'coeffs'   :coefMap,
                                    'periods'  :periods},
                     'predict': signal}
    return fourierResult

  def _trainMultivariateNormal(self,dim,means,cov):
    """
      Trains multivariate normal distribution for future sampling
      @ In, dim, int, number of dimensions
      @ In, means, np.array, distribution mean
      @ In, cov, np.ndarray, dim x dim matrix of covariance terms
      @ Out, dist, Distributions.MultivariateNormal, distribution
    """
    dist = Distributions.MultivariateNormal()
    dist.method = 'pca'
    dist.dimension = dim
    dist.rank = dim
    dist.mu = means
    dist.covariance = np.ravel(cov)
    dist.messageHandler = self.messageHandler
    dist.initializeDistribution()
    return dist

  def _trainVARMA(self,data):
    """
      Train correlated ARMA model on white noise ARMA, with Fourier already removed
      @ In, data, np.array(np.array(float)), data on which to train with shape (# pivot values, # targets)
      @ Out, results, statsmodels.tsa.arima_model.ARMAResults, fitted VARMA
      @ Out, stateDist, Distributions.MultivariateNormal, MVN from which VARMA noise is taken
      @ Out, initDist, Distributions.MultivariateNormal, MVN from which VARMA initial state is taken
    """
    model = sm.tsa.VARMAX(endog=data, order=(self.P, self.Q))
    self.raiseADebug('... ... ... fitting VARMA ...')
    results = model.fit(disp=False,maxiter=1000)
    lenHist,numVars = data.shape
    # train multivariate normal distributions using covariances, keep it around so we can control the RNG
    ## it appears "measurement" always has 0 covariance, and so is all zeros (see _generateVARMASignal)
    ## all the noise comes from the stateful properties
    stateDist = self._trainMultivariateNormal(numVars,np.zeros(numVars),model.ssm['state_cov'])
    # train initial state sampler
    ## Used to pick an initial state for the VARMA by sampling from the multivariate normal noise
    #    and using the AR and MA initial conditions.  Implemented so we can control the RNG internally.
    #    Implementation taken directly from statsmodels.tsa.statespace.kalman_filter.KalmanFilter.simulate
    ## get mean
    smoother = model.ssm
    mean = np.linalg.solve(np.eye(smoother.k_states) - smoother['transition',:,:,0],
                           smoother['state_intercept',:,0])
    ## get covariance
    r = smoother['selection',:,:,0]
    q = smoother['state_cov',:,:,0]
    selCov = r.dot(q).dot(r.T)
    cov = solve_discrete_lyapunov(smoother['transition',:,:,0], selCov)
    # FIXME it appears this is always resulting in a lowest-value initial state.  Why?
    initDist = self._trainMultivariateNormal(len(mean),mean,cov)
    # NOTE: uncomment this line to get a printed summary of a lot of information about the fitting.
    # self.raiseADebug('VARMA model training summary:\n',results.summary())
    return model, stateDist, initDist

  def _trainZeroRemoval(self, data, tol=1e-10):
    """
      A test for SOLAR GHI data.
      @ In, data, np.array, original signal
      @ In, tol, float, optional, tolerance below which to consider 0
      @ Out, mask, np.ndarray(bool), mask where zeros occur
    """
    # where should the data be truncated?
    mask = data < tol
    return mask

  def writePointwiseData(self, writeTo):
    """
      Writes pointwise data about this ROM to the data object.
      @ In, writeTo, DataObject, data structure into which data should be written
      @ Out, None
    """
    if not self.amITrained:
      self.raiseAnError(RuntimeError,'ROM is not yet trained! Cannot write to DataObject.')
    rlz = {}
    # set up pivot parameter index
    pivotID = self.pivotParameterID
    pivotVals = self.pivotParameterValues
    rlz[self.pivotParameterID] = self.pivotParameterValues
    # set up sample counter ID
    ## ASSUMPTION: data object is EMPTY!
    if writeTo.size > 0:
      self.raiseAnError(ValueError,'Target data object has "{}" entries, but require an empty object to write ROM to!'.format(writeTo.size))
    counterID = writeTo.sampleTag
    counterVals = np.array([0])
    # Training signals
    for target, signals in self._signalStorage.items():
      for name, signal in signals.items():
        varName = '{}_{}'.format(target,name)
        writeTo.addVariable(varName, np.array([]), classify='meta', indices=[pivotID])
        rlz[varName] = signal
    # add realization
    writeTo.addRealization(rlz)

  def writeXML(self, writeTo, targets=None, skip=None):
    """
      Allows the SVE to put whatever it wants into an XML to print to file.
      Overload in subclasses.
      @ In, writeTo, xmlUtils.StaticXmlElement, entity to write to
      @ In, targets, list, optional, unused (kept for compatability)
      @ In, skip, list, optional, unused (kept for compatability)
      @ Out, None
    """
    if not self.amITrained:
      self.raiseAnError(RuntimeError, 'ROM is not yet trained! Cannot write to DataObject.')
    root = writeTo.getRoot()
    # - multiyear, if any
    if self.multiyear:
      myNode = xmlUtils.newNode('Multiyear')
      myNode.append(xmlUtils.newNode('num_years', text=self.numYears))
      gNode = xmlUtils.newNode('growth_factors')
      for target, info in self.growthFactors.items():
        gNode.append(xmlUtils.newNode(target, attrib={'mode': info['mode']}, text=info['value']))
      myNode.append(gNode)
      root.append(myNode)
    # - Fourier coefficients (by period, waveform)
    for target, fourier in self.fourierResults.items():
      targetNode = root.find(target)
      if targetNode is None:
        targetNode = xmlUtils.newNode(target)
        root.append(targetNode)
      fourierNode = xmlUtils.newNode('Fourier')
      targetNode.append(fourierNode)
      fourierNode.append(xmlUtils.newNode('SignalIntercept', text='{:1.9e}'.format(float(fourier['regression']['intercept']))))
      for period in fourier['regression']['periods']:
        periodNode = xmlUtils.newNode('period', text='{:1.9e}'.format(period))
        fourierNode.append(periodNode)
        periodNode.append(xmlUtils.newNode('frequency', text='{:1.9e}'.format(1.0/period)))
        for stat, value in sorted(list(fourier['regression']['coeffs'][period].items()), key=lambda x:x[0]):
          periodNode.append(xmlUtils.newNode(stat, text='{:1.9e}'.format(value)))
    # - ARMA std
    for target, arma in self.armaResult.items():
      targetNode = root.find(target)
      if targetNode is None:
        targetNode = xmlUtils.newNode(target)
        root.append(targetNode)
      armaNode = xmlUtils.newNode('ARMA_params')
      targetNode.append(armaNode)
      armaNode.append(xmlUtils.newNode('std', text=np.sqrt(arma.sigma2)))
      # TODO covariances, P and Q, etc
    for target,peakInfo in self.peaks.items():
      targetNode = root.find(target)
      if targetNode is None:
        targetNode = xmlUtils.newNode(target)
        root.append(targetNode)
      peakNode = xmlUtils.newNode('Peak_params')
      targetNode.append(peakNode)
      if 'groupWin' in peakInfo.keys():
        for group in peakInfo['groupWin']:
          groupnode=xmlUtils.newNode('peak')
          groupnode.append(xmlUtils.newNode('Amplitude', text='{}'.format(np.array(group['Amp']).mean())))
<<<<<<< HEAD
          #FIXME
          groupnode.append(xmlUtils.newNode('Index', text='{}'.format(np.array(group['Ind']).mean())))
          peakNode.append(groupnode)
=======
          groupnode.append(xmlUtils.newNode('Index', text='{}'.format(np.array(group['Ind']).mean())))
          peakNode.append(groupnode)



>>>>>>> 86ef4187

  def _transformThroughInputCDF(self, signal, originalDist, weights=None):
    """
      Transforms a signal through the original distribution
      @ In, signal, np.array(float), signal to transform
      @ In, originalDist, scipy.stats.rv_histogram, distribution to transform through
      @ In, weights, np.array(float), weighting for samples (assumed uniform if not given)
      @ Out, new, np.array, new signal after transformation
    """
    # first build a histogram object of the sampled data
    dist, hist = mathUtils.trainEmpiricalFunction(signal, minBins=self._minBins, weights=weights)
    # transform data through CDFs
    new = originalDist[0].ppf(dist.cdf(signal))
    return new

  def _combineMask(self,masks):
    """
    Combine different masks, remove zerofiletermask and combine other masks
    @ In, masks, dictionay, dictionary of all the mask need to be combined
    @ Out, combMask, np.ndarray(bool) or None, one mask contain all the False in the masks
    """
    if masks == None:
      combMask = None
    else:
      woZFMask = copy.copy(masks)
      rmZFMask = woZFMask.pop("zeroFilterMask", None)
      if len(woZFMask) ==0:
        combMask= None
      else:
        combMask = True
        for key, val in woZFMask.items():
          combMask = np.logical_and(combMask, val)
    return combMask
  ### Segmenting and Clustering ###
  def checkRequestedClusterFeatures(self, request):
    """
      Takes the user-requested features (sometimes "all") and interprets them for this ROM.
      @ In, request, dict(list), as from ROMColletion.Cluster._extrapolateRequestedClusterFeatures
      @ Out, interpreted, dict(list), interpreted features
    """
    if request is None:
      # since no special requests were made, we cluster on EV ER Y THING
      return self._clusterableFeatures
    # otherwise we have to unpack the values as known to this ROM
    interpreted = collections.defaultdict(list)
    # create containers for unrecognized entries so we can report them all at once, bc WFFTU
    unrecognizedSets = []
    unrecognizedFeatures = collections.defaultdict(list)
    for featureSet, featureList in request.items():
      if featureSet not in self._clusterableFeatures:
        unrecognizedSets.append(featureSet)
        continue
      subClusterable = self._clusterableFeatures[featureSet]
      # if all the subfeatures of this featureSet were requested, take them now
      if featureList == 'all':
        interpreted[featureSet] = subClusterable
        continue
      # otherwise loop over the requests
      for feature in featureList:
        if feature not in subClusterable:
          unrecognizedFeatures[featureSet].append(feature)
        else:
          interpreted[featureSet].append(feature)

    # if anything wasn't recognized, print it so the user can fix it
    ## print all of them because WE FIGHT FOR THE USERS
    if unrecognizedSets or unrecognizedFeatures:
      self.raiseAWarning('Problems in clusterFeatures!', verbosity='silent')
      if unrecognizedSets:
        self.raiseAWarning(' -> unrecognized clusterFeatures base feature requests: {}'.format(unrecognizedSets), verbosity='silent')
      if unrecognizedFeatures:
        for key, vals in unrecognizedFeatures.items():
          self.raiseAWarning(' -> unrecognized clusterFeatures feature "{}" requests: {}'.format(key, vals), verbosity='silent')
      self.raiseAnError(IOError, 'Invalid clusterFeatures input! See messages above for details.')

    return interpreted

  def isClusterable(self):
    """
      Allows ROM to declare whether it has methods for clustring. Default is no.
      @ In, None
      @ Out, isClusterable, bool, if True then has clustering mechanics.
    """
    # clustering methods have been added
    return True

  def _getMeanFromGlobal(self, settings, pickers, targets=None):
    """
      Derives segment means from global trends
      @ In, settings, dict, as per getGlobalRomSegmentSettings
      @ In, pickers, list(slice), picks portion of signal of interest
      @ In, targets, list, optional, targets to include (default is all)
      @ Out, results, list(dict), mean for each target per picker
    """
    if 'long Fourier signal' not in settings:
      return []
    if isinstance(pickers, slice):
      pickers = [pickers]
    if targets == None:
      targets = settings['long Fourier signal'].keys()
    results = [] # one per "pickers"
    for picker in pickers:
      res = dict((target, signal['predict'][picker].mean()) for target, signal in settings['long Fourier signal'].items())
      results.append(res)
    return results

  def getLocalRomClusterFeatures(self, featureTemplate, settings, request, picker=None, **kwargs):
    """
      Provides metrics aka features on which clustering compatibility can be measured.
      This is called on LOCAL subsegment ROMs, not on the GLOBAL template ROM
      @ In, featureTemplate, str, format for feature inclusion
      @ In, settings, dict, as per getGlobalRomSegmentSettings
      @ In, request, dict(list) or None, requested features to cluster on (by featureSet)
      @ In, picker, slice, indexer for segmenting data
      @ In, kwargs, dict, arbitrary keyword arguments
      @ Out, features, dict, {target_metric: np.array(floats)} features to cluster on
    """
    # algorithm for providing Fourier series and ARMA white noise variance and #TODO covariance
    features = self.getFundamentalFeatures(request, featureTemplate=featureTemplate)
    # segment means
    # since we've already detrended globally, get the means from that (if present)
    if 'long Fourier signal' in settings:
      assert picker is not None
      results = self._getMeanFromGlobal(settings, picker)
      for target, mean in results[0].items():
        feature = featureTemplate.format(target=target, metric="global", id="mean")
        features[feature] = mean
    return features

  def getFundamentalFeatures(self, requestedFeatures, featureTemplate=None):
    """
      Collect the fundamental parameters for this ROM
      Used for writing XML, interpolating, clustering, etc
      @ In, requestedFeatures, dict(list), featureSet and features to collect (may be None)
      @ In, featureTemplate, str, templated string for naming features (probably leave as None)
      @ Out, features, dict,
    """
    assert self.amITrained
    if featureTemplate is None:
      featureTemplate = '{target}|{metric}|{id}' # TODO this kind of has to be the format currently
    features = {}

    # include Fourier if available
    # TODO if not requestedFeatures or 'Fourier' in requestedFeatures: # TODO propagate requestedFeatures throughout method
    for target, fourier in self.fourierResults.items():
      feature = featureTemplate.format(target=target, metric='Fourier', id='fittingIntercept')
      features[feature] = fourier['regression']['intercept']
      for period in fourier['regression']['periods']:
        # amp, phase
        amp = fourier['regression']['coeffs'][period]['amplitude']
        phase = fourier['regression']['coeffs'][period]['phase']
        # rather than use amp, phase as properties, use sine and cosine coeffs
        ## this mitigates the cyclic nature of the phase causing undesirable clustering
        sinAmp = amp * np.cos(phase)
        cosAmp = amp * np.sin(phase)
        ID = '{}_{}'.format(period, 'sineAmp')
        feature = featureTemplate.format(target=target, metric='Fourier', id=ID)
        features[feature] = sinAmp
        ID = '{}_{}'.format(period, 'cosineAmp')
        feature = featureTemplate.format(target=target, metric='Fourier', id=ID)
        features[feature] = cosAmp

    # ARMA (not varma)
    for target, arma in self.armaResult.items():
      # sigma
      feature = featureTemplate.format(target=target, metric='arma', id='std')
      features[feature] = np.sqrt(arma.sigma2)
      # autoregression
      for p, val in enumerate(arma.arparams):
        feature = featureTemplate.format(target=target, metric='arma', id='AR_{}'.format(p))
        features[feature] = val
      # moving average
      for q, val in enumerate(arma.maparams):
        feature = featureTemplate.format(target=target, metric='arma', id='MA_{}'.format(q))
        features[feature] = val
      for target, cdfParam in self.cdfParams.items():
        lenthOfData = cdfParam['lens']
        feature = featureTemplate.format(target=target, metric='arma', id='len')
        features[feature] = lenthOfData

        for e, edge in enumerate(cdfParam['bins']):
          feature = featureTemplate.format(target=target, metric='arma', id='bin_{}'.format(e))
          features[feature] = edge
        for c, count in enumerate(cdfParam['counts']):
          feature = featureTemplate.format(target=target, metric='arma', id='counts_{}'.format(c))
          features[feature] = count
        # for paraId,paraVal in cdfParam.items():
    # CDF preservation if available
    for target, cdf in self._trainingCDF.items():
      _, (counts, edges) = cdf
      for c, count in enumerate(counts):
        feature = featureTemplate.format(target=target, metric='cdf', id='counts_{}'.format(c))
        features[feature] = count
      for e, edge in enumerate(edges):
        feature = featureTemplate.format(target=target, metric='cdf', id='edges_{}'.format(e))
        features[feature] = edge

    for target, peak in self.peaks.items():
      nBin = self.peaks[target]['nbin']
      period = self.peaks[target]['period']
      if 'groupWin' in peak.keys() and 'rangeWindow' in peak.keys():
        for g , group in enumerate(peak['groupWin']):
          ## prbExit
          # g is the group of the peaks probExist is the exist probability for this type of peak
          lenWin=min(len(peak['rangeWindow'][g]['bg']),len(peak['rangeWindow'][g]['end']))
          # ID = 'gp_{}_lenWin'.format(g)
          # feature = featureTemplate.format(target=target, metric='peak', id=ID)
          # features[feature] = lenWin

          # prbability if this peak exist
          prbExist = len(group['Ind'])/lenWin
          ID = 'gp_{}_probExist'.format(g)
          feature = featureTemplate.format(target=target, metric='peak', id=ID)
          features[feature] = prbExist

          ## IND
          #most probabble index
          if len(group['Ind']):
            modeInd = stats.mode(group['Ind'])[0][0]
          else:
            modeInd = 0
          ID = 'gp_{}_modeInd'.format(g)
          feature = featureTemplate.format(target=target, metric='peak', id=ID)
          features[feature] = modeInd
          # index distribution
          if peak['rangeWindow'][g]['end'][0]>peak['rangeWindow'][g]['bg'][0]:
            indBins=np.arange(peak['rangeWindow'][g]['end'][0]-peak['rangeWindow'][g]['bg'][0]-1)+1
          else:
            indBins=np.arange(peak['rangeWindow'][g]['end'][0]-peak['rangeWindow'][g]['bg'][0]-1+period)+1
          indCounts, _ = np.histogram(group['Ind'], bins=indBins, density=False)
          for c, count in enumerate(indCounts):
            feature = featureTemplate.format(target=target, metric='peak', id='gp_{}_ind {}'.format(g,c))
            features[feature] = count

          ## AMP
          #mean
          if len(group['Amp']):
            if np.isnan((group['Amp'][0])):
              meanAmp = np.mean(self._signalStorage[target]['original'])
            else:
              # meanAmp=rv_histogram(np.histogram(group['Amp'])).mean()
              meanAmp=np.mean(group['Amp'])

            feature = featureTemplate.format(target=target, metric='peak', id='gp_{}_meanAmp'.format(g))
            features[feature] = meanAmp

          else:
            meanAmp = np.mean(self._signalStorage[target]['original'])
            feature = featureTemplate.format(target=target, metric='peak', id='gp_{}_meanAmp'.format(g))
            features[feature] = meanAmp

          ##std
          if len(group['Amp'])>1:
            stdAmp = rv_histogram(np.histogram(group['Amp'])).std()
            feature = featureTemplate.format(target=target, metric='peak', id='gp_{}_stdAmp'.format(g))
            features[feature] = stdAmp
          else:
            stdAmp = 0
            feature = featureTemplate.format(target=target, metric='peak', id='gp_{}_stdAmp'.format(g))
            features[feature] = stdAmp

          if len(group['Amp']):
            if np.isnan((group['Amp'][0])):
              maxAmp=max(self._signalStorage[target]['original'])
              feature = featureTemplate.format(target=target, metric='peak', id='gp_{}_maxAmp'.format(g))
              features[feature] = maxAmp
              minAmp=min(self._signalStorage[target]['original'])
              feature = featureTemplate.format(target=target, metric='peak', id='gp_{}_minAmp'.format(g))
              features[feature] = minAmp
            else:
              maxAmp=max(group['Amp'])
              feature = featureTemplate.format(target=target, metric='peak', id='gp_{}_maxAmp'.format(g))
              features[feature] = maxAmp
              minAmp=min(group['Amp'])
              feature = featureTemplate.format(target=target, metric='peak', id='gp_{}_minAmp'.format(g))
              features[feature] = minAmp
            ## distribution on the Amp
            if np.isnan((group['Amp'][0])):
              ampCounts, _ = np.histogram([], range=(minAmp,maxAmp),density = False)
            else:
              ampCounts, _ = np.histogram(group['Amp'], bins = nBin,density = False)
            #retn=np.linspace(minAmp, maxAmp, num=nBin+1)
            for c, count in enumerate(ampCounts):
              feature = featureTemplate.format(target=target, metric='peak', id='gp_{}_amp {}'.format(g,c))
              features[feature] = count
          else:
            maxAmp=max(self._signalStorage[target]['original'])
            feature = featureTemplate.format(target=target, metric='peak', id='gp_{}_maxAmp'.format(g))
            features[feature] = maxAmp
            minAmp=min(self._signalStorage[target]['original'])
            feature = featureTemplate.format(target=target, metric='peak', id='gp_{}_minAmp'.format(g))
            features[feature] = minAmp
            ## distribution on the Amp
            ampCounts, _ = np.histogram(group['Amp'], bins = nBin,density = False)
            #retn=np.linspace(minAmp, maxAmp, num=nBin+1)
            for c, count in enumerate(ampCounts):
              feature = featureTemplate.format(target=target, metric='peak', id='gp_{}_amp {}'.format(g,c))
              features[feature] = count
    # for target, peak in self.items():

    if requestedFeatures is not None:
      popFeatures=[]
      for rq in features.keys():
        tg, mtc, rid =rq.split('|')
        if mtc.lower() not in requestedFeatures.keys():
          #this apply to arma and fourier
          popFeatures.append(rq)
        elif mtc.lower()=='peak':
          gp, gpid, rrid =rid.split('_')
          if rrid.startswith('amp'):
            popFeatures.append(rq)
          elif rrid.startswith('ind'):
            popFeatures.append(rq)
          elif rrid.startswith('max'):
            popFeatures.append(rq)
          elif rrid.startswith('min'):
            popFeatures.append(rq)
        elif mtc.lower()=='arma':
          if rid.startswith('bin'):
            popFeatures.append(rq)
          elif rid.startswith('counts'):
            popFeatures.append(rq)
          elif rid.startswith('l'):
            popFeatures.append(rq)


      for p in popFeatures:
        del features[p]
    return features

  def readFundamentalFeatures(self, features):
    # collect all the data
    fourier = collections.defaultdict(dict)
    arma = collections.defaultdict(dict)
    cdf = collections.defaultdict(dict)
    peak = collections.defaultdict(dict)
    for feature, val in features.items():
      target, metric, ID = feature.split('|')

      if metric == 'Fourier':
        if ID == 'fittingIntercept':
          fourier[target]['intercept'] = val
        else:
          period, wave = ID.split('_')
          period = float(period)
          if period not in fourier[target]:
            fourier[target][period] = {}
          fourier[target][period][wave] = val

      elif metric == 'arma':
        if ID == 'std':
          arma[target]['std'] = val
        if ID == 'len':
          arma[target]['len'] = val
        elif ID.startswith('AR_'):
          p = int(ID[3:])
          if 'AR' not in arma[target]:
            arma[target]['AR'] = {}
          arma[target]['AR'][p] = val
        elif ID.startswith('MA_'):
          p = int(ID[3:])
          if 'MA' not in arma[target]:
            arma[target]['MA'] = {}
          arma[target]['MA'][p] = val
        elif ID.startswith('bin_'):
          p = int(ID[4:])
          if 'bin' not in arma[target]:
            arma[target]['bin'] = {}
          arma[target]['bin'][p] = val
        elif ID.startswith('counts_'):
          p = int(ID[7:])
          if 'counts' not in arma[target]:
            arma[target]['counts'] = {}
          arma[target]['counts'][p] = val

      elif metric == 'cdf':
        if ID.startswith('counts_'):
          c = int(ID.split('_')[1])
          if 'counts' not in cdf[target]:
            cdf[target]['counts'] = {}
          cdf[target]['counts'][c] = val
        elif ID.startswith('edges_'):
          e = int(ID.split('_')[1])
          if 'edges' not in cdf[target]:
            cdf[target]['edges'] = {}
          cdf[target]['edges'][e] = val

      elif metric == 'peak':
        _, group, realID = ID.split('_')
        if group not in peak[target]:
          peak[target][group] = {}
        if realID.startswith('amp'):
          c = int(realID.split(' ')[1])
          if 'ampCounts' not in peak[target][group]:
            peak[target][group]['ampCounts'] = {}
          peak[target][group]['ampCounts'][c] = val
        elif realID.startswith('ind'):
          c = int(realID.split(' ')[1])
          if 'indCounts' not in peak[target][group]:
            peak[target][group]['indCounts'] = {}
          peak[target][group]['indCounts'][c] = val
        else:
          peak[target][group][realID]=val

      else:
        raise KeyError('Unrecognized metric: "{}"'.format(metric))

    return {'fourier': fourier,
            'arma': arma,
            'cdf': cdf,
            'peak': peak}

  def setFundamentalFeatures(self, features):
    """
    opposite of getFundamentalFeatures, expects results as from readFundamentalFeatures
    """

    self._setFourierResults(features.get('fourier', {}))
    self._setArmaResults(features.get('arma', {}))
    self._setCDFResults(features.get('cdf', {}))
    self._setPeakResults(features.get('peak', {}))

    self.amITrained = True

  def _setFourierResults(self, paramDict):
    for target, info in paramDict.items():
      predict = np.ones(len(self.pivotParameterValues)) * info['intercept']
      params = {'coeffs': {}}
      for period, waves in info.items():
        if period == 'intercept':
          params[period] = waves
        else:
          # either A, B or C, p
          if 'sineAmp' in waves:
            A = waves['sineAmp']
            B = waves['cosineAmp']
            C, p = mathUtils.convertSinCosToSinPhase(A, B)
          else:
            C = waves['amplitude']
            p = waves['phase']
          params['coeffs'][period] = {}
          params['coeffs'][period]['amplitude'] = C
          params['coeffs'][period]['phase'] = p
          predict += C * np.sin(2.*np.pi / period * self.pivotParameterValues + p)
      params['periods'] = list(params['coeffs'].keys())
      self.fourierResults[target] = {'regression': params,
                                     'predict': predict}

  def _setArmaResults(self, paramDict):
    for target, info in paramDict.items():
      if 'AR' in info:
        AR_keys, AR_vals = zip(*list(info['AR'].items()))
        AR_keys, AR_vals = zip(*sorted(zip(AR_keys, AR_vals), key=lambda x:x[0]))
        AR_vals = np.asarray(AR_vals)
      else:
        AR_vals = np.array([])
      if 'MA' in info:
        MA_keys, MA_vals = zip(*list(info['MA'].items()))
        MA_keys, MA_vals = zip(*sorted(zip(MA_keys, MA_vals), key=lambda x:x[0]))
        MA_vals = np.asarray(MA_vals)
      else:
        MA_vals = np.array([])
      if 'bin' in info:
        bin_keys, bin_vals = zip(*list(info['bin'].items()))
        bin_keys, bin_vals = zip(*sorted(zip(bin_keys, bin_vals), key=lambda x:x[0]))
        bin_vals = np.asarray(bin_vals)
      # FIXME no else in here
      # else:
      #   bin_vals = np.array([])
      if 'counts' in info:
        counts_keys, counts_vals = zip(*list(info['counts'].items()))
        counts_keys, counts_vals = zip(*sorted(zip(counts_keys, counts_vals), key=lambda x:x[0]))
        counts_vals = np.asarray(counts_vals)
      # FIXME no else

      sigma = info['std']
      result = armaResultsProxy(AR_vals, MA_vals, sigma)
      self.armaResult[target] = result
      lengthOfData=info['len']
      nBins=len(counts_vals)
      cdf = np.cumsum(counts_vals)
      cdf = np.insert(cdf, 0, 0)
      counts_vals = np.array(counts_vals) * float(lengthOfData)
      params = {'bins': bin_vals,
              'counts':counts_vals,
              'pdf' : counts_vals * nBins,
              'cdf' : cdf,
              'lens' : lengthOfData}
      self.cdfParams[target] = params

  def _setCDFResults(self, paramDict):
    for target, info in paramDict.items():
      # counts
      cs = list(info['counts'].items())
      c_idx, c_vals = zip(*sorted(cs, key=lambda x: x[0]))
      c_vals = np.asarray(c_vals)
      ## renormalize counts
      counts = c_vals / float(c_vals.sum())
      # edges
      es = list(info['edges'].items())
      e_idx, e_vals = zip(*sorted(es, key=lambda x: x[0]))
      histogram = (counts, e_vals)
      dist = stats.rv_histogram(histogram)
      self._trainingCDF[target] = (dist, histogram)

  def _setPeakResults(self, paramDict):
    for target, info in paramDict.items():
      groupWin=[]
      for g, groupInfo in info.items():
        g = int(g)
        lenWin=min(len(self.peaks[target]['rangeWindow'][g]['bg']),len(self.peaks[target]['rangeWindow'][g]['end']))
        groupWin.append({})

        lsCs=list(groupInfo['ampCounts'].items())
        _, hisCs = zip(*sorted(lsCs, key=lambda x: x[0]))
        ampHisCs = np.asarray(hisCs)
        maxAmp=groupInfo['maxAmp']
        minAmp=groupInfo['minAmp']
        probExist=groupInfo['probExist']

        if maxAmp>minAmp:
          ampHisEg=np.linspace(minAmp, maxAmp, num=len(ampHisCs)+1)
          histogram = (ampHisCs, ampHisEg)
          dist = stats.rv_histogram(histogram)
          ampLocal=dist.rvs(size=int(round(probExist*lenWin))).tolist()
        else:
          histogram = None
          ampLocal = [maxAmp]*int(round(probExist*lenWin))

        lsIndCs = list(groupInfo['indCounts'].items())
        _, hisIndCs = zip(*sorted(lsIndCs, key=lambda x: x[0]))
        indHisCs = np.asarray(hisIndCs)
        histogramInd = (indHisCs, np.arange(len(indHisCs)+1)+1)

        distInd = stats.rv_histogram(histogramInd)
        indLocal=distInd.rvs(size=int(round(probExist*lenWin))).tolist()
        # If the probability of exist is 0 then the indLocal is an empty list, size = 0
        # if probability of exist is not 0 then the distInd will contain real number, so
        # the rvs will not generate nan
        for indexOfIndex,valueOfIndex in enumerate(indLocal):
          valueOfIndex=int(valueOfIndex)
          indLocal[indexOfIndex]=valueOfIndex

        groupWin[g]['Ind']=indLocal
        groupWin[g]['Amp']=ampLocal
      self.peaks[target]['groupWin']=groupWin

  def getGlobalRomSegmentSettings(self, trainingDict, divisions):
    """
      Allows the ROM to perform some analysis before segmenting.
      Note this is called on the GLOBAL templateROM from the ROMcollection, NOT on the LOCAL subsegment ROMs!
      @ In, trainingDict, dict, data for training, full and unsegmented
      @ In, divisions, tuple, (division slice indices, unclustered spaces)
      @ Out, settings, object, arbitrary information about ROM clustering settings
      @ Out, trainingDict, dict, adjusted training data (possibly unchanged)
    """
    trainingDict = copy.deepcopy(trainingDict) # otherwise we destructively tamper with the input data object
    settings = {}
    targets = self.target

    # set up for input CDF preservation on a global scale
    if self.preserveInputCDF:
      inputDists = {}
      for target in targets:
        if target == self.pivotParameterID:
          continue
        targetVals = trainingDict[target][0]
        nbins=max(self._minBins,int(np.sqrt(len(targetVals))))

        inputDists[target] = mathUtils.trainEmpiricalFunction(targetVals, bins=nbins)
      settings['input CDFs'] = inputDists
    # do global Fourier analysis on combined signal for all periods longer than the segment
    if self.fourierParams:
      # determine the Nyquist length for the clustered params
      slicers = divisions[0]
      pivotValues = trainingDict[self.pivotParameterID][0]
      # use the first segment as typical of all of them, NOTE might be bad assumption
      delta = pivotValues[slicers[0][-1]] - pivotValues[slicers[0][0]]
      # any Fourier longer than the delta should be trained a priori, leaving the reaminder
      #    to be specific to individual ROMs
      full = {}      # train these periods on the full series
      segment = {}   # train these periods on the segments individually
      for target in targets:
        if target == self.pivotParameterID:
          continue
        # only do separation for targets for whom there's a Fourier request
        if target in self.fourierParams:
          # NOTE: assuming training on only one history!
          targetVals = trainingDict[target][0]
          # if zero filtering in play, set the masks now
          ## TODO I'm not particularly happy with having to remember to do this; can we automate it more?
          zeroFiltering = target == self.zeroFilterTarget
          if zeroFiltering:
            if target not in self._masks.keys():
              self._masks[target]={}
            self._masks[target]['zeroFilterMask'] = self._trainZeroRemoval(targetVals, tol=self.zeroFilterTol) # where zeros are not
            self._masks[target]['notZeroFilterMask'] = np.logical_not(self._masks[target]['zeroFilterMask']) # where zeroes are

          periods = np.asarray(self.fourierParams[target])
          full = periods[periods > delta]
          segment[target] = periods[np.logical_not(periods > delta)]
          if len(full):
            # train Fourier on longer periods
            self.fourierResults[target] = self._trainFourier(pivotValues,
                                                             full,
                                                             targetVals,
                                                             target=target)
            # remove longer signal from training data
            signal = self.fourierResults[target]['predict']
            targetVals = np.array(targetVals, dtype=np.float64)
            targetVals -= signal
            trainingDict[target][0] = targetVals
      # store the segment-based periods in the settings to return
      settings['segment Fourier periods'] = segment
      settings['long Fourier signal'] = self.fourierResults
    return settings, trainingDict

  def parametrizeGlobalRomFeatures(self, featureDict):
    t = 'GLOBAL_{target}|{metric}|{ID}'
    params = {}
    ## TODO FIXME duplicated code with getFundamentalFeatures! Extract for commonality!
    # CDF
    cdf = featureDict.get('input CDFs', None)
    if cdf:
      for target, (rvs, (counts, edges)) in cdf.items():
        for c, count in enumerate(counts):
          params[t.format(target=target, metric='cdf', ID='counts_{}'.format(c))] = count
        for e, edge in enumerate(edges):
          params[t.format(target=target, metric='cdf', ID='edges_{}'.format(e))] = edge
    # long Fourier
    fourier = featureDict.get('long Fourier signal', None)
    if fourier:
      for target, info in fourier.items():
        feature = t.format(target=target, metric='Fourier', ID='fittingIntercept')
        params[feature] = info['regression']['intercept']
        coeffMap = info['regression']['coeffs']
        for period, wave in coeffMap.items():
          amp = wave['amplitude']
          phase = wave['phase']
          sinAmp = amp * np.cos(phase)
          cosAmp = amp * np.sin(phase)
          ID = '{}_{}'.format(period, 'sineAmp')
          feature = t.format(target=target, metric='Fourier', ID=ID)
          params[feature] = sinAmp
          ID = '{}_{}'.format(period, 'cosineAmp')
          feature = t.format(target=target, metric='Fourier', ID=ID)
          params[feature] = cosAmp
    return params

  def setGlobalRomFeatures(self, params, pivotValues):
    results = {}
    # TODO FIXME duplicate algorithm with readFundamentalFeatures!!
    cdf = collections.defaultdict(dict)
    fourier = collections.defaultdict(dict)
    for key, val in params.items():
      assert key.startswith('GLOBAL_')
      target, metric, ID = key[7:].split('|')

      if metric == 'cdf':
        if ID.startswith('counts_'):
          c = int(ID.split('_')[1])
          if 'counts' not in cdf[target]:
            cdf[target]['counts'] = {}
          cdf[target]['counts'][c] = val
        elif ID.startswith('edges_'):
          e = int(ID.split('_')[1])
          if 'edges' not in cdf[target]:
            cdf[target]['edges'] = {}
          cdf[target]['edges'][e] = val

      elif metric == 'Fourier':
        if ID == 'fittingIntercept':
          fourier[target]['intercept'] = val
        else:
          period, wave = ID.split('_')
          period = float(period)
          if period not in fourier[target]:
            fourier[target][period] = {}
          fourier[target][period][wave] = val

    # TODO FIXME duplicate algorithm with setFundamentalFeatures!
    # fourier
    if fourier:
      results['long Fourier signal'] = {}
    for target, info in fourier.items():
      predict = np.ones(len(pivotValues)) * info['intercept']
      fparams = {'coeffs': {}}
      for period, waves in info.items():
        if period == 'intercept':
          fparams[period] = waves
        else:
          # either A, B or C, p
          if 'sineAmp' in waves:
            A = waves['sineAmp']
            B = waves['cosineAmp']
            C, p = mathUtils.convertSinCosToSinPhase(A, B)
          else:
            C = waves['amplitude']
            p = waves['phase']
          fparams['coeffs'][period] = {}
          fparams['coeffs'][period]['amplitude'] = C
          fparams['coeffs'][period]['phase'] = p
          predict += C * np.sin(2.*np.pi / period * pivotValues + p)
      fparams['periods'] = list(fparams['coeffs'].keys())
      results['long Fourier signal'][target] = {'regression': fparams,
                                                'predict': predict}

    # cdf
    if cdf:
      results['input CDFs'] = {}
    for target, info in cdf.items():
      # counts
      cs = list(info['counts'].items())
      c_idx, c_vals = zip(*sorted(cs, key=lambda x: x[0]))
      c_vals = np.asarray(c_vals)
      ## renormalize counts
      counts = c_vals / float(c_vals.sum())
      # edges
      es = list(info['edges'].items())
      e_idx, e_vals = zip(*sorted(es, key=lambda x: x[0]))
      histogram = (counts, e_vals)
      dist = stats.rv_histogram(histogram)
      results['input CDFs'][target] = (dist, histogram)
    return results

  def adjustLocalRomSegment(self, settings, picker):
    """
      Adjusts this ROM to account for it being a segment as a part of a larger ROM collection.
      Call this before training the subspace segment ROMs
      Note this is called on the LOCAL subsegment ROMs, NOT on the GLOBAL templateROM from the ROMcollection!
      @ In, settings, object, arbitrary information about ROM clustering settings from getGlobalRomSegmentSettings
      @ Out, None
    """
    # some Fourier periods have already been handled, so reset the ones that actually are needed
    newFourier = settings.get('segment Fourier periods', None)
    for t,target in enumerate(self.target):
      zeroFiltering = target == self.zeroFilterTarget
      if zeroFiltering:
        self._masks[target]['zeroFilterMask'] = self._masks[target]['zeroFilterMask'][picker]
        self._masks[target]['notZeroFilterMask'] = self._masks[target]['notZeroFilterMask'][picker]
    if newFourier is not None:
      for target in list(self.fourierParams.keys()):
        periods = newFourier.get(target, [])
        # if any sub-segment Fourier remaining, send it through
        if len(periods):
          self.fourierParams[target] = periods
        else:
          # otherwise, remove target from fourierParams so no Fourier is applied
          self.fourierParams.pop(target,None)
    # disable CDF preservation on subclusters
    ## Note that this might be a good candidate for a user option someday,
    ## but right now we can't imagine a use case that would turn it on
    self.preserveInputCDF = False
    if 'long Fourier signal' in settings:
      for target, peak in self.peaks.items():
        subMean = self._getMeanFromGlobal(settings, picker)
        subMean=subMean[0][target]
        th = self.peaks[target]['threshold']
        th = th - subMean
        self.peaks[target]['threshold'] = th


  def finalizeLocalRomSegmentEvaluation(self, settings, evaluation, picker,bgId=None):
    """
      Allows global settings in "settings" to affect a LOCAL evaluation of a LOCAL ROM
      Note this is called on the LOCAL subsegment ROM and not the GLOBAL templateROM.
      @ In, settings, dict, as from getGlobalRomSegmentSettings
      @ In, evaluation, dict, preliminary evaluation from the local segment ROM as {target: [values]}
      @ In, picker, slice, indexer for data range of this segment
      @ In, bgId, int, index for the begining index for truncated mode evaluation
      @ Out, evaluation, dict, {target: np.ndarray} adjusted global evaluation
    """
    # add back in Fourier
    if 'long Fourier signal' in settings:
      for target, signal in settings['long Fourier signal'].items():
        ## NOTE might need to put zero filter back into it
        sig = signal['predict'][picker]
        ## create storage for the sampled result
        if self.multiyear:
          if bgId is not None:
            # calculate the slice where adding back the long Fourier signal
            # if clusterd and truncated mode
            sigLen=picker.stop-picker.start
            bgInd = bgId
            endInd = bgInd+sigLen
            for y in range(len(evaluation[target])):
              # apply growth factor
              for t, (target, growthInfo) in enumerate(self.growthFactors.items()):
                scale =self._evaluateScale(growthInfo,y)
                # adding Fourier with scale based on each year
                evaluation[target][y][bgInd:endInd] += sig*scale
          else:
            for y in range(len(evaluation[target])):
              for t, (target, growthInfo) in enumerate(self.growthFactors.items()):
                evaluation[target][y][picker] += sig*scale
        else:
          # single year
          if bgId is not None:
            # if cluterd and truncated mode
            sigLen=picker.stop-picker.start
            bgInd = bgId
            endInd = bgInd+sigLen
            evaluation[target][bgInd:endInd] += sig
          else:
            evaluation[target][picker] += sig
    return evaluation

  def finalizeGlobalRomSegmentEvaluation(self, settings, evaluation, weights=None):
    """
      Allows any global settings to be applied to the signal collected by the ROMCollection instance.
      Note this is called on the GLOBAL templateROM from the ROMcollection, NOT on the LOCAL supspace segment ROMs!
      @ In, settings, dict, as from getGlobalRomSegmentSettings
      @ In, evaluation, dict, {target: np.ndarray} evaluated full (global) signal from ROMCollection
      @ In, weights, np.array(float), optional, if included then gives weight to histories for CDF preservation
      @ Out, evaluation, dict, {target: np.ndarray} adjusted global evaluation
    """
    # backtransform signal
    ## how nicely does this play with zerofiltering?
    if self.preserveInputCDF:
      for target, dist in settings['input CDFs'].items():
        if len(evaluation[target])>1:
          # multiyear option
          for y in range(len(evaluation[target])):
            for t, (target, growthInfo) in enumerate(self.growthFactors.items()):
              scale =self._evaluateScale(growthInfo,y)
              objectDist=dist[0]
              histDist=tuple([dist[1][0],dist[1][1]*scale])
              dist = tuple([dist[0],histDist])
              evaluation[target][y] = self._transformThroughInputCDF(evaluation[target][y], dist, weights)
        else:
          evaluation[target] = self._transformThroughInputCDF(evaluation[target], dist, weights)
    return evaluation

  ### Peak Picker ###
  def _peakPicker(self,signal,low):
    """
      Peak picker, this method find the local maxima index inside the signal by comparing the
      neighboring values. Threshold of peaks is required to output the height of each peak.
      @ In, signal, np.array(float), signal to transform
      @ In, low, float, required height of peaks.
      @ Out, peaks, np.array, indices of peaks in x that satisfy all given conditions
      @ Out, heights, np.array, boolean mask where is the residual signal
    """
    peaks, properties = find_peaks(signal, height=low)
    heights = properties['peak_heights']
<<<<<<< HEAD
    return peaks, heights
=======
    return peaks,heights
>>>>>>> 86ef4187

  def rangeWindow(self,windowDict):
    """
      Collect the window index in to groups and store the information in dictionariy for each target
      @ In, windowDict, dict, dictionary for specefic target peaks
      @ Out, rangeWindow, list, list of dictionaries which store the window index for each target
    """
    rangeWindow = []
    windowType = len(windowDict['windows'])
    windows = windowDict['windows']
    period = windowDict['period']
    for i in range(windowType):
      windowRange={}
      bgP=(windows[i]['window'][0]-1)%period
      endP=(windows[i]['window'][1]+2)%period
      timeInd=np.arange(len(self.pivotParameterValues))
      bgPInd  = np.where(timeInd%period==bgP )[0].tolist()
      endPInd = np.where(timeInd%period==endP)[0].tolist()
      if bgPInd[0]>endPInd[0]:
        tail=endPInd[0]
        endPInd.pop(0)
        endPInd.append(tail)
      windowRange['bg']=bgPInd
      windowRange['end']=endPInd
      rangeWindow.append(windowRange)
    return rangeWindow

  def _peakGroupWindow(self,signal,windowDict):
    """
      Collect the peak information in to groups, define the residual signal.
      Including the index and amplitude of each peak found in the window.
      @ In, signal, np.array(float), signal to transform
      @ In, windowDict, dict, dictionary for specefic target peaks
      @ Out, groupWin, list, list of dictionaries which store the peak information
      @ Out, maskPeakRes, np.array, boolean mask where is the residual signal
    """
    groupWin = []
    maskPeakRes = np.ones(len(signal), dtype=bool)
    rangeWindow = self.rangeWindow(windowDict)
    low = windowDict['threshold']
    windows = windowDict['windows']
<<<<<<< HEAD
    period = windowDict['period']
=======
>>>>>>> 86ef4187
    for i in range(len(windowDict['windows'])):
      bg  = rangeWindow[i]['bg']
      end = rangeWindow[i]['end']
      peakInfo   = {}
      indLocal   = []
      ampLocal   = []
      for j in range(min(len(bg), len(end))):
        ##FIXME this might ignore one window, because the amount of the
        # staring points and the ending points might be different here,
        # we choose the shorter one to make sure each window is complete.
        # Future developer can extend the head and tail of the signal to
        # include all the posible windows
        bgLocal = bg[j]
        endLocal = end[j]
<<<<<<< HEAD
        if bgLocal<endLocal:
          peak, height = self._peakPicker(signal[bgLocal:endLocal], low=low)
        else:
          peak, height = self._peakPicker(np.concatenate([signal[bgLocal:], signal[:endLocal]]), low=low)
        if len(peak) == 1:
          indLocal.append(int(peak))
          ampLocal.append(float(height))
          maskBg=int((int(peak)+bgLocal-int(np.floor(windows[i]['width']/2)))%len(self.pivotParameterValues))
          maskEnd=int((int(peak)+bgLocal+int(np.ceil(windows[i]['width']/2)))%len(self.pivotParameterValues))
          if maskBg>maskEnd:
            maskPeakRes[maskBg:] = False
            maskPeakRes[:maskEnd] = False
          else:
            maskPeakRes[maskBg:maskEnd] = False
        elif len(peak) > 1:
          indLocal.append(int(peak[np.argmax(height)]))
          ampLocal.append(float(height[np.argmax(height)]))
          maskBg=int((int(peak[np.argmax(height)])+bgLocal-int(np.floor(windows[i]['width']/2)))%len(self.pivotParameterValues))
          maskEnd=int((int(peak[np.argmax(height)])+bgLocal+int(np.ceil(windows[i]['width']/2)))%len(self.pivotParameterValues))
          if maskBg>maskEnd:
            maskPeakRes[maskBg:] = False
            maskPeakRes[:maskEnd] = False
          else:
            maskPeakRes[maskBg:maskEnd] = False

=======
        peak, height = self._peakPicker(signal[bgLocal:endLocal], low=low)
        if len(peak) ==1:
          indLocal.append(int(peak))
          ampLocal.append(float(height))
          maskBg=int(peak)+bgLocal-int(np.floor(windows[i]['width']/2))
          maskEnd=int(peak)+bgLocal+int(np.ceil(windows[i]['width']/2))
          maskPeakRes[maskBg:maskEnd]=False
        elif len(peak) >1:
          indLocal.append(int(peak[np.argmax(height)]))
          ampLocal.append(float(height[np.argmax(height)]))
          maskBg=int(peak[np.argmax(height)])+bgLocal-int(np.floor(windows[i]['width']/2))
          maskEnd=int(peak[np.argmax(height)])+bgLocal+int(np.ceil(windows[i]['width']/2))
          maskPeakRes[maskBg:maskEnd]=False
>>>>>>> 86ef4187
      peakInfo['Ind'] = indLocal
      peakInfo['Amp'] = ampLocal
      groupWin.append(peakInfo)
    return groupWin , maskPeakRes

  def _transformBackPeaks(self,signal,windowDict):
    """
      Transforms a signal by regenerate the peaks signal
      @ In, signal, np.array(float), signal to transform
      @ In, windowDict, dict, dictionary for specefic target peaks
      @ Out, signal, np.array(float), new signal after transformation
    """
    groupWin = windowDict['groupWin']
    windows  = windowDict['windows']
<<<<<<< HEAD
    # rangeWindow = self.rangeWindow(windowDict)
    rangeWindow = windowDict['rangeWindow']
    for i in range(len(windows)):
=======
    rangeWindow=self.rangeWindow(windowDict)
    for i in range(len(windowDict['windows'])):
>>>>>>> 86ef4187
      prbExist = len(groupWin[i]['Ind'])/len(rangeWindow[i]['bg'])
      # (amount of peaks that collected in the windows)/(the amount of windows)
      # this is the probability to check if we should add a peak in each type of window
      histAmp = np.histogram(groupWin[i]['Amp'])
      # generate the distribution of the amplitude for this type of peak
      histInd = np.histogram(groupWin[i]['Ind'])
      # generate the distribution of the position( relative index) in the window
      for j in range(min(len(rangeWindow[i]['bg']),len(rangeWindow[i]['end']))):
        # the length of the starting points and ending points might be different
        bgLocal = rangeWindow[i]['bg'][j]
        # choose the starting index for specific window
        exist = np.random.choice(2, 1, p=[1-prbExist,prbExist])
        # generate 1 or 0 base on the prbExist
        if exist == 1:
          Amp = rv_histogram(histAmp).rvs()
          Ind = int(rv_histogram(histInd).rvs())
          # generate the amplitude and the relative position base on the distribution
<<<<<<< HEAD
          SigIndOrg = bgLocal+Ind
          #signalOrg can be longer than the segment length
          SigInd = int(SigIndOrg%len(self.pivotParameterValues))
          signal[SigInd] = Amp
          # replace the signal with peak in this window
          maskBg = SigInd-int(np.floor(windows[i]['width']/2))
          ## peaks begin index can be negative end index can be more than the length of the segments
          maskEnd = SigInd+int(np.ceil(windows[i]['width']/2))
          bgValue = signal[maskBg-1]
          endVaue = signal[int((maskEnd+1)%len(self.pivotParameterValues))]
          # valueBg=np.interp(range(maskBg,SigInd), [maskBg-1,SigInd], [bgValue,  Amp])
          # valueEnd=np.interp(range(SigInd+1,maskEnd+1), [SigInd,maskEnd+1],   [Amp,endVaue])
          valuePeak=np.interp(range(maskBg,maskEnd+1), [maskBg-1,SigInd,maskEnd+1],   [bgValue,Amp,endVaue])
          maskBg=int(maskBg%len(self.pivotParameterValues))
          maskEnd=int(maskEnd%len(self.pivotParameterValues))
          # maskbg and end now can be used as index in segment
          # replace the signal inside the width of this peak by interpolation
          if maskEnd > maskBg:
            signal[maskBg:maskEnd+1]=valuePeak
          else:
            localTailInd=list(range(maskBg, int(len(self.pivotParameterValues))))
            localHeadInd=list(range(0, maskEnd+1))
            actPeakInd=localTailInd+localHeadInd
            for idd, ind in enumerate(actPeakInd):
              signal[ind]=valuePeak[idd]
=======
          SigInd = bgLocal+Ind
          SigInd = int(SigInd%len(self.pivotParameterValues))
          signal[SigInd] = Amp
          # replace the signal with peak in this window
          maskBg = SigInd-int(np.floor(windows[i]['width']/2))
          maskEnd = SigInd+int(np.ceil(windows[i]['width']/2))
          # replace the signal inside the width of this peak by interpolation
          if maskBg > 0 and maskEnd < len(self.pivotParameterValues)-1:
            # make sure the window is inside the range of the signal
            bgValue = signal[maskBg-1]
            endVaue = signal[maskEnd+1]
            valueBg=np.interp(range(maskBg,SigInd), [maskBg-1,SigInd], [bgValue,  Amp])
            signal[maskBg:SigInd]=valueBg
            valueEnd=np.interp(range(SigInd+1,maskEnd+1), [SigInd,maskEnd+1],   [Amp,endVaue])
            signal[SigInd+1:maskEnd+1]=valueEnd
>>>>>>> 86ef4187
      return signal

  ### ESSENTIALLY UNUSED ###
  def _localNormalizeData(self,values,names,feat):
    """
      Overwrites default normalization procedure, since we do not desire normalization in this implementation.
      @ In, values, unused
      @ In, names, unused
      @ In, feat, feature to normalize
      @ Out, None
    """
    self.muAndSigmaFeatures[feat] = (0.0,1.0)

  def __confidenceLocal__(self,featureVals):
    """
      This method is currently not needed for ARMA
    """
    pass

  def __resetLocal__(self,featureVals):
    """
      After this method the ROM should be described only by the initial parameter settings
      Currently not implemented for ARMA
    """
    pass

  def __returnInitialParametersLocal__(self):
    """
      there are no possible default parameters to report
    """
    localInitParam = {}
    return localInitParam

  def __returnCurrentSettingLocal__(self):
    """
      override this method to pass the set of parameters of the ROM that can change during simulation
      Currently not implemented for ARMA
    """
    pass

  def setEngine(self,eng,seed=None,count=None):
    """
     Set up the random engine for arma
     @ In, eng, instance, random number generator
     @ In, seed, int, optional, the seed, if None then use the global seed from ARMA
     @ In, count, int, optional, advances the state of the generator, if None then use the current ARMA.randomEng count
     @ Out, None
    """
    if seed is None:
      seed=self.seed
    seed=abs(seed)
    eng.seed(seed)
    if count is None:
      count=self.randomEng.get_rng_state()
    eng.forward_seed(count)
    self.randomEng=eng



#
#
#
#
# Dummy class for replacing a statsmodels ARMAResults with a surrogate.
class armaResultsProxy:
  def __init__(self, arparams, maparams, sigma):
    self.arparams = np.atleast_1d(arparams)
    self.maparams = np.atleast_1d(maparams)
    self.sigma2 = sigma**2<|MERGE_RESOLUTION|>--- conflicted
+++ resolved
@@ -217,27 +217,9 @@
         peak['period']=period
         # read the period for the peaks and store it in the dict
         windows=[]
-<<<<<<< HEAD
         nbin=5
         # creat an empty list to store the windows' information
         for cchild in child.subparts:
-=======
-        # creat an empty list to store the windows' information
-        for cchild in child.subparts:
-          if cchild.getName() == 'window':
-            tempDict={}
-            window = cchild.value
-            width = cchild.parameterValues['width']
-            tempDict['window']=window
-            tempDict['width']=width
-            # for each window in the windows, we create a dictionary. Then store the
-            # peak's width, the index of stating point and ending point in time unit
-            windows.append(tempDict)
-        peak['windows']=windows
-        target = child.parameterValues['target']
-        # target is the key to reach each peak information
-        self.peaks[target]=peak
->>>>>>> 86ef4187
 
           if cchild.getName() == 'window':
             tempDict={}
@@ -359,7 +341,6 @@
         self._trainingCDF[target] = mathUtils.trainEmpiricalFunction(timeSeriesData, minBins=self._minBins)
       # if this target governs the zero filter, extract it now
       if target == self.zeroFilterTarget:
-<<<<<<< HEAD
 
       # # if we're removing Fourier signal, do that now.
         if 'notZeroFilterMask' not in self._masks[target]:
@@ -375,28 +356,6 @@
         self._masks[target]['maskPeakRes']= peakResults['mask']
       # Make a full mask
 
-=======
-        self.notZeroFilterMask = self._trainZeroRemoval(timeSeriesData,tol=self.zeroFilterTol) # where zeros or less than zeros are
-        self.zeroFilterMask = np.logical_not(self.notZeroFilterMask) # where data are
-      # if we're removing Fourier signal, do that now.
-
-      maskPeakRes = np.ones(len(timeSeriesData), dtype=bool)
-      # Make a full mask
-      if target in self.peaks:
-        deltaT=self.pivotParameterValues[-1]-self.pivotParameterValues[0]
-        deltaT=deltaT/(len(self.pivotParameterValues)-1)
-        # change the peak information in self.peak from time unit into index by divided the timestep
-        # deltaT is the time step calculated by (ending point - stating point in time)/(len(time)-1)
-        self.peaks[target]['period']=int(self.peaks[target]['period']/deltaT)
-        for i in range(len(self.peaks[target]['windows'])):
-          self.peaks[target]['windows'][i]['window'][0]=int(self.peaks[target]['windows'][i]['window'][0]/deltaT)
-          self.peaks[target]['windows'][i]['window'][1]=int(self.peaks[target]['windows'][i]['window'][1]/deltaT)
-          self.peaks[target]['windows'][i]['width']=int(self.peaks[target]['windows'][i]['width']/deltaT)
-        groupWin , maskPeakRes=self._peakGroupWindow(timeSeriesData, windowDict=self.peaks[target] )
-        self.peaks[target]['groupWin']=groupWin
-        self.peaks[target]['mask']=maskPeakRes
->>>>>>> 86ef4187
-
       if target in self.fourierParams:
         # Make a full mask
         fullMask = np.ones(len(timeSeriesData), dtype=bool)
@@ -407,13 +366,8 @@
         self.fourierResults[target] = self._trainFourier(self.pivotParameterValues,
                                                          self.fourierParams[target],
                                                          timeSeriesData,
-<<<<<<< HEAD
                                                          masks=fullMask,  # In future, a consolidated masking system for multiple signal processors can be implemented.
                                                          target=target)
-=======
-                                                         masks=[maskPeakRes],  # In future, a consolidated masking system for multiple signal processors can be implemented.
-                                                         zeroFilter = target == self.zeroFilterTarget)
->>>>>>> 86ef4187
         self._signalStorage[target]['fourier'] = copy.deepcopy(self.fourierResults[target]['predict'])
         timeSeriesData -= self.fourierResults[target]['predict']
         self._signalStorage[target]['nofourier'] = copy.deepcopy(timeSeriesData)
@@ -446,15 +400,11 @@
         # go ahead and train it now
         ## if using zero filtering and target is the zero-filtered, only train on the masked part
         self.raiseADebug('... ... training "{}"...'.format(target))
-<<<<<<< HEAD
         if target == self.zeroFilterTarget:
           fullMask = self._combineMask(self._masks[target])
         else:
           fullMask = np.ones(len(timeSeriesData), dtype=bool)
         self.armaResult[target] = self._trainARMA(normed,masks=fullMask)
-=======
-        self.armaResult[target] = self._trainARMA(normed,masks=[maskPeakRes])
->>>>>>> 86ef4187
         self.raiseADebug('... ... finished training target "{}"'.format(target))
 
     # now handle the training of the correlated armas
@@ -638,17 +588,11 @@
         signal += self.fourierResults[target]['predict']
         # DEBUG adding arbitrary variables
         #returnEvaluation[target+'_2fourier'] = copy.copy(signal)
-<<<<<<< HEAD
         debuggFile.writelines('signal_fourier,'+','.join(str(x) for x in self.fourierResults[target]['predict'])+'\n')
       if target in self.peaks:
         signal = self._transformBackPeaks(signal,windowDict=self.peaks[target])
         debuggFile.writelines('signal_peak,'+','.join(str(x) for x in signal)+'\n')
 
-=======
-        #debuggFile.writelines('signal_fourier,'+','.join(str(x) for x in self.fourierResults[target]['predict'])+'\n')
-      if target in self.peaks:
-        signal = self._transformBackPeaks(signal,windowDict=self.peaks[target])
->>>>>>> 86ef4187
       # if enforcing the training data CDF, apply that transform now
       if self.preserveInputCDF:
         signal = self._transformThroughInputCDF(signal, self._trainingCDF[target])
@@ -883,30 +827,15 @@
     y = self._interpolateDist(x,y,Xlow,Xhigh,Ylow,Yhigh,inMask)
     return y
 
-<<<<<<< HEAD
   def _trainARMA(self, data, masks=None):
-=======
-  def _trainARMA(self,data,masks=None):
->>>>>>> 86ef4187
     r"""
       Fit ARMA model: x_t = \sum_{i=1}^P \phi_i*x_{t-i} + \alpha_t + \sum_{j=1}^Q \theta_j*\alpha_{t-j}
       @ In, data, np.array(float), data on which to train
       @ In, masks, np.array, optional, boolean mask where is the signal should be train by ARMA
       @ Out, results, statsmodels.tsa.arima_model.ARMAResults, fitted ARMA
     """
-<<<<<<< HEAD
     if masks is not None:
       data = data[masks]
-=======
-    if masks == None:
-      masks = []
-    if len(masks)>1:
-      fullMask = np.logical_and.reduce(*masks)
-      data=data[fullMask]
-    elif len(masks)==1:
-      fullMask =masks[0]
-      data=data[fullMask]
->>>>>>> 86ef4187
     results = smARMA(data, order = (self.P, self.Q)).fit(disp = False)
     return results
 
@@ -940,7 +869,6 @@
               #'cdfSearch':neighbors.NearestNeighbors(n_neighbors=2).fit([[c] for c in cdf])}
     return params
 
-<<<<<<< HEAD
   def _trainPeak(self,timeSeriesData,windowDict):
     """
       Generate peaks results from each target data
@@ -973,29 +901,18 @@
     return peakResults
 
   def _trainFourier(self, pivotValues, periods, values, masks=None,target=None):
-=======
-  def _trainFourier(self, pivotValues, periods, values, masks=None,zeroFilter=False):
->>>>>>> 86ef4187
     """
       Perform fitting of Fourier series on self.timeSeriesDatabase
       @ In, pivotValues, np.array, list of values for the independent variable (e.g. time)
       @ In, periods, list, list of the base periods
       @ In, values, np.array, list of values for the dependent variable (signal to take fourier from)
       @ In, masks, np.array, optional, boolean mask where is the signal should be train by Fourier
-<<<<<<< HEAD
       @ In, target, string, optional, target of the training
-=======
-      @ In, zeroFilter, bool, optional, if True then apply zero-filtering for fourier fitting
->>>>>>> 86ef4187
       @ Out, fourierResult, dict, results of this training in keys 'residues', 'fourierSet', 'predict', 'regression'
     """
     # XXX fix for no order
     if masks is None:
-<<<<<<< HEAD
       masks = np.ones(len(values), dtype=bool)
-=======
-      masks = []
->>>>>>> 86ef4187
 
     fourierSignalsFull = self._generateFourierSignal(pivotValues, periods)
     # fourierSignals dimensions, for each key (base):
@@ -1006,15 +923,8 @@
     #                 2:   sin(2pi*t/period[1]),
     #                 3:   cos(2pi*t/period[1]), ...
     fourierEngine = linear_model.LinearRegression(normalize=False)
-<<<<<<< HEAD
     fourierSignals = fourierSignalsFull[masks, :]
     values = values[masks]
-=======
-    for mask in masks:
-      fourierSignalsFull = fourierSignalsFull[mask, :]
-      values = values[mask]
-
->>>>>>> 86ef4187
 
     fourierEngine.fit(fourierSignals, values)
 
@@ -1038,14 +948,8 @@
       coefMap[period] = {'amplitude': C, 'phase': s}
       signal+=mathUtils.evalFourier(period,C,s,pivotValues)
     # re-add zero-filtered
-<<<<<<< HEAD
     if target == self.zeroFilterTarget:
       signal[self._masks[target]['zeroFilterMask']] = 0.0
-=======
-    if zeroFilter:
-      signal[self.notZeroFilterMask] = 0.0
-
->>>>>>> 86ef4187
 
     # store results
     fourierResult = {'regression': {'intercept':intercept,
@@ -1203,17 +1107,9 @@
         for group in peakInfo['groupWin']:
           groupnode=xmlUtils.newNode('peak')
           groupnode.append(xmlUtils.newNode('Amplitude', text='{}'.format(np.array(group['Amp']).mean())))
-<<<<<<< HEAD
           #FIXME
           groupnode.append(xmlUtils.newNode('Index', text='{}'.format(np.array(group['Ind']).mean())))
           peakNode.append(groupnode)
-=======
-          groupnode.append(xmlUtils.newNode('Index', text='{}'.format(np.array(group['Ind']).mean())))
-          peakNode.append(groupnode)
-
-
-
->>>>>>> 86ef4187
 
   def _transformThroughInputCDF(self, signal, originalDist, weights=None):
     """
@@ -2059,11 +1955,7 @@
     """
     peaks, properties = find_peaks(signal, height=low)
     heights = properties['peak_heights']
-<<<<<<< HEAD
     return peaks, heights
-=======
-    return peaks,heights
->>>>>>> 86ef4187
 
   def rangeWindow(self,windowDict):
     """
@@ -2105,10 +1997,7 @@
     rangeWindow = self.rangeWindow(windowDict)
     low = windowDict['threshold']
     windows = windowDict['windows']
-<<<<<<< HEAD
     period = windowDict['period']
-=======
->>>>>>> 86ef4187
     for i in range(len(windowDict['windows'])):
       bg  = rangeWindow[i]['bg']
       end = rangeWindow[i]['end']
@@ -2123,7 +2012,6 @@
         # include all the posible windows
         bgLocal = bg[j]
         endLocal = end[j]
-<<<<<<< HEAD
         if bgLocal<endLocal:
           peak, height = self._peakPicker(signal[bgLocal:endLocal], low=low)
         else:
@@ -2149,21 +2037,6 @@
           else:
             maskPeakRes[maskBg:maskEnd] = False
 
-=======
-        peak, height = self._peakPicker(signal[bgLocal:endLocal], low=low)
-        if len(peak) ==1:
-          indLocal.append(int(peak))
-          ampLocal.append(float(height))
-          maskBg=int(peak)+bgLocal-int(np.floor(windows[i]['width']/2))
-          maskEnd=int(peak)+bgLocal+int(np.ceil(windows[i]['width']/2))
-          maskPeakRes[maskBg:maskEnd]=False
-        elif len(peak) >1:
-          indLocal.append(int(peak[np.argmax(height)]))
-          ampLocal.append(float(height[np.argmax(height)]))
-          maskBg=int(peak[np.argmax(height)])+bgLocal-int(np.floor(windows[i]['width']/2))
-          maskEnd=int(peak[np.argmax(height)])+bgLocal+int(np.ceil(windows[i]['width']/2))
-          maskPeakRes[maskBg:maskEnd]=False
->>>>>>> 86ef4187
       peakInfo['Ind'] = indLocal
       peakInfo['Amp'] = ampLocal
       groupWin.append(peakInfo)
@@ -2178,14 +2051,9 @@
     """
     groupWin = windowDict['groupWin']
     windows  = windowDict['windows']
-<<<<<<< HEAD
     # rangeWindow = self.rangeWindow(windowDict)
     rangeWindow = windowDict['rangeWindow']
     for i in range(len(windows)):
-=======
-    rangeWindow=self.rangeWindow(windowDict)
-    for i in range(len(windowDict['windows'])):
->>>>>>> 86ef4187
       prbExist = len(groupWin[i]['Ind'])/len(rangeWindow[i]['bg'])
       # (amount of peaks that collected in the windows)/(the amount of windows)
       # this is the probability to check if we should add a peak in each type of window
@@ -2203,7 +2071,6 @@
           Amp = rv_histogram(histAmp).rvs()
           Ind = int(rv_histogram(histInd).rvs())
           # generate the amplitude and the relative position base on the distribution
-<<<<<<< HEAD
           SigIndOrg = bgLocal+Ind
           #signalOrg can be longer than the segment length
           SigInd = int(SigIndOrg%len(self.pivotParameterValues))
@@ -2229,23 +2096,6 @@
             actPeakInd=localTailInd+localHeadInd
             for idd, ind in enumerate(actPeakInd):
               signal[ind]=valuePeak[idd]
-=======
-          SigInd = bgLocal+Ind
-          SigInd = int(SigInd%len(self.pivotParameterValues))
-          signal[SigInd] = Amp
-          # replace the signal with peak in this window
-          maskBg = SigInd-int(np.floor(windows[i]['width']/2))
-          maskEnd = SigInd+int(np.ceil(windows[i]['width']/2))
-          # replace the signal inside the width of this peak by interpolation
-          if maskBg > 0 and maskEnd < len(self.pivotParameterValues)-1:
-            # make sure the window is inside the range of the signal
-            bgValue = signal[maskBg-1]
-            endVaue = signal[maskEnd+1]
-            valueBg=np.interp(range(maskBg,SigInd), [maskBg-1,SigInd], [bgValue,  Amp])
-            signal[maskBg:SigInd]=valueBg
-            valueEnd=np.interp(range(SigInd+1,maskEnd+1), [SigInd,maskEnd+1],   [Amp,endVaue])
-            signal[SigInd+1:maskEnd+1]=valueEnd
->>>>>>> 86ef4187
       return signal
 
   ### ESSENTIALLY UNUSED ###
