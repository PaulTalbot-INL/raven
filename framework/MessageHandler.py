--- conflicted
+++ resolved
@@ -29,28 +29,6 @@
 class MessageUser(object):
   """
     Inheriting from this class grants access to methods used by the message handler.
-<<<<<<< HEAD
-  '''
-
-  def checkHandler(self):
-    if not isinstance(self.messageHandler,MessageHandler):
-      raise IOError('The message handler for '+str(self)+' is not a MessageHanlder!  It is: '+str(self.messageHandler))
-
-  def raiseAnError(self,etype,message,tag='ERROR',verbosity='silent'):
-    self.checkHandler()
-    self.messageHandler.error(self,etype,str(message),str(tag),verbosity)
-
-  def raiseAWarning(self,message,tag='Warning',verbosity='quiet'):
-    self.checkHandler()
-    self.messageHandler.message(self,str(message),str(tag),verbosity)
-
-  def raiseAMessage(self,message,tag='Message',verbosity='all'):
-    self.checkHandler()
-    self.messageHandler.message(self,str(message),str(tag),verbosity)
-
-  def raiseADebug(self,message,tag='DEBUG',verbosity='debug'):
-    self.checkHandler()
-=======
   """
   def raiseAnError(self,etype,message,tag='ERROR',verbosity='silent'):
     """
@@ -91,7 +69,6 @@
       @ OPTIONAL In, verbosity, the print priority of the message (default 'debug')
       @ Out, None
     """
->>>>>>> 3b15c0cb
     self.messageHandler.message(self,str(message),str(tag),verbosity)
 
   def getLocalVerbosity(self,default=None):
