--- conflicted
+++ resolved
@@ -776,7 +776,6 @@
       #    When this need comes, we will change this check(alfoa)
       if self.indexes:
         if key in self._fromVarToIndex and rlz[self._fromVarToIndex[key]].shape != rlz[key].shape:
-<<<<<<< HEAD
           self.raiseAWarning(('Variable "{}" with shape {} '+
                               'is not consistent with respect its index "{}" with shape {}!')
                               .format(key,
@@ -784,11 +783,6 @@
                                       self._fromVarToIndex[key],
                                       rlz[self._fromVarToIndex[key]].shape)
                               )
-=======
-          self.raiseAWarning(('Variable "{}" has not a consistent shape with respect its index "{}": '+
-                             'shape({}) /= shape({})!')
-                            .format(key,self._fromVarToIndex[key],rlz[key].shape,rlz[self._fromVarToIndex[key]].shape))
->>>>>>> d5f3d994
           return False
     # all conditions for failing formatting were not met, so formatting is fine
     return True
