# Copyright 2017 Battelle Energy Alliance, LLC
#
# Licensed under the Apache License, Version 2.0 (the "License");
# you may not use this file except in compliance with the License.
# You may obtain a copy of the License at
#
# http://www.apache.org/licenses/LICENSE-2.0
#
# Unless required by applicable law or agreed to in writing, software
# distributed under the License is distributed on an "AS IS" BASIS,
# WITHOUT WARRANTIES OR CONDITIONS OF ANY KIND, either express or implied.
# See the License for the specific language governing permissions and
# limitations under the License.
from __future__ import print_function
import os, sys
import subprocess
import distutils.version
import importlib

def checkVersions():
  """
  Returns true if versions should be checked.
  @Out, checkVersions, bool, if true versions should be checked.
  """
  return not os.environ.get("RAVEN_IGNORE_VERSIONS","0") == "1"

def inPython3():
  """returns true if raven should be using python3
  """
  return os.environ.get("CHECK_PYTHON3","0") == "1"

#This list is made of (module, how to check the version, minimum version,
# quality assurance module version, maximum version)
# Deep learning requires Scikit-Learn version at least 0.18

<<<<<<< HEAD
## versions on falcon, EXCEPT scipy (not avail on  and h5py
modules_to_try = [("h5py"       ,'h5py.__version__'       ,'2.4.0' ,'2.6.0' ,None   ),
                  #("numpy"     ,'numpy.__version__'      ,"1.8.0" ,"1.9.1",None   ),
                  ("scipy"      ,'scipy.__version__'      ,"0.14.0","0.17.1",None   ),
                  ("sklearn"    ,'sklearn.__version__'    ,"0.18"  ,"0.18.0",None   ),
                  ("pandas"     ,'pandas.__version__'     ,"0.20.0","0.20.3",None   ),
                  ("xarray"     ,'xarray.__version__'     ,"0.9.5" ,"0.9.5" ,None   ),
                  ("netCDF4"    ,'netCDF4.__version__'    ,"1.2.3" ,"1.2.4" ,None   ),
                  ("statsmodels",'statsmodels.__version__',"0.8.0" ,"0.8.0" ,None   ),
                  ("matplotlib" ,'matplotlib.__version__' ,"1.3.1" ,"1.5.3" ,None   )]

def __lookUpPreferredVersion(name):
=======
## working Conda 4.5.4, May 2018
modules_to_try = [("h5py"      ,'h5py.__version__'      ,'2.4.0' ,'2.7.1' ,None   ), # 2.6.0
                  ("numpy"     ,'numpy.__version__'     ,"1.8.0" ,"1.12.1",None   ),
                  ("scipy"     ,'scipy.__version__'     ,"1.1.0" ,"1.1.0" ,None   ),
                  ("sklearn"   ,'sklearn.__version__'   ,"0.19.1","0.19.1",None   ),
                  ("pandas"    ,'pandas.__version__'    ,"0.20.0","0.20.3",None   ),
                  ("xarray"    ,'xarray.__version__'    ,"0.9.5" ,"0.10.3",None   ),
                  ("netCDF4"   ,'netCDF4.__version__'   ,"1.2.3" ,"1.4.0" ,None   ), # 1.2.4
                  ## NOTE there is a known bug in netCDF4 prior to 1.3.1 where having a path length
                  # of exactly 88 characters can create a seg fault.  However, h5py has no new libraries
                  # after 2.7 and is not compatible with hdf5 greater than 1.8.17, while netCDF4 requires
                  # hdf5 of at least 1.10.1.  For now, we avoid using netCDF until we transition from
                  # HDF5 databases and drop them like hot rocks.
                  #
                  #("tensorflow",'tensorflow.__version__',"1.1.0" ,"1.1.0" ,None   ),
                  # On Windows conda, there are no Python 2.7-compatible versions of TensorFlow, although
                  ## these exist on Mac and Linux condas.  Darn.
                  ("statsmodels",'statsmodels.__version__',"0.8.0","0.8.0" ,None   ),
                  ("matplotlib",'matplotlib.__version__'  ,"1.3.1","2.1.1" ,None   )]

optional_test_libraries = [ ('pillow','PIL.__version__',"5.0.0","5.1.0",None) ]

def __lookUpPreferredVersion(name,optional=False):
>>>>>>> 2cc6653f
  """
    Look up the preferred version in the modules.
    @In, name, string, the name of the module
    @Out, result, string, returns the version as a string or "" if unknown
  """
  index = modules_to_try if not optional else optional_test_libraries
  for  i,fv,ev,qa,mv in index:
    if name == i:
      return qa
  return ""

__condaList = [("h5py"        ,__lookUpPreferredVersion("h5py"      )),
               ("numpy"       ,__lookUpPreferredVersion("numpy"     )),
               ("scipy"       ,__lookUpPreferredVersion("scipy"     )),
               ("scikit-learn",__lookUpPreferredVersion("sklearn"   )),
               ("pandas"      ,__lookUpPreferredVersion("pandas"    )),
               ("xarray"      ,__lookUpPreferredVersion("xarray"    )),
               ("netcdf4"     ,__lookUpPreferredVersion("netCDF4"   )),
               ("matplotlib"  ,__lookUpPreferredVersion("matplotlib")),
               ("statsmodels" ,__lookUpPreferredVersion("statsmodels")),
               #("tensorflow"  ,__lookUpPreferredVersion("tensorflow")),
               ("python"      ,"2.7"),
               ("hdf5"        ,"1.8.18"),
               ("pyside"      ,""),
               ("swig"        ,""),
               ("pylint"      ,""),
               ("coverage"    ,""),
               ("lxml"        ,""),
               #("nomkl"       ,""),
               #("numexpr"     ,"")
               ]

__condaOptional = [ ('pillow',__lookUpPreferredVersion("pillow")) ]

__pipList = [("numpy",__lookUpPreferredVersion("numpy")),
             ("h5py",__lookUpPreferredVersion("h5py")),
             ("scipy",__lookUpPreferredVersion("scipy")),
             ("scikit-learn",__lookUpPreferredVersion("sklearn")),
             ("matplotlib",__lookUpPreferredVersion("matplotlib")),
             ("xarray",__lookUpPreferredVersion("xarray")),
             ("netCDF4",__lookUpPreferredVersion("netCDF4")),
             ("statsmodels",__lookUpPreferredVersion("netcdf4")),
             #("tensorflow",__lookUpPreferredVersion("tensorflow")),
             ("pandas",__lookUpPreferredVersion("pandas")) ]

def moduleReport(module,version=''):
  """Checks if the module exists.
  Returns (found_boolean,message,version)
  The found_boolean is true if the module is found.
  The message will be the result of print(module)
  The version is the version number or "NA" if not known.
  """
  if inPython3():
    python = 'python3'
  else:
    python = 'python'
  try:
    command = 'import '+module+';print('+module+')'
    output = subprocess.check_output([python,'-c',command])
    if len(version) > 0:
      try:
        command =  'import '+module+';print('+version+')'
        foundVersion = subprocess.check_output([python,'-c',command]).strip()
      except:
        foundVersion = "NA"
    else:
      foundVersion = "NA"
    return (True,output,foundVersion)
  except:
    return (False,'Failed to find module '+module,"NA")

def __importReport(module):
  """ Directly checks the module version.
  Returns (found_boolean,message,version)
  The found_boolean is true if the module is found.
  The message will be the result of print(module)
  The version is the version number or "NA" if not known.
  """
  try:
    loaded = importlib.import_module(module)
    foundVersion = loaded.__version__
    output = str(loaded)
    return (True, output, foundVersion)
  except ImportError:
    return (False, 'Failed to find module '+module, "NA")

def modulesReport():
  """Return a report on the modules.
  Returns a list of [(module_name,found_boolean,message,version)]
  """
  report_list = []
  for i,fv,ev,qa,mv in modules_to_try:
    found, message, version = moduleReport(i,fv)
    if found:
      missing, outOfRange, notQA = __checkVersion(i, ev, qa, mv, found, version)
      if len(outOfRange) > 0:
        message += " ".join(outOfRange)
      elif len(notQA) > 0:
        message += " ".join(notQA)
    report_list.append((i,found,message, version))
  return report_list

def __checkVersion(i, ev, qa, mv, found, version):
  """
    Checks that the version found is new enough, and also if it matches the
    tested version
    @In, i, string, module name
    @In, ev, string, minimum version
    @In, qa, string, tested version
    @In, mv, string, maximum allowed version
    @In, found, bool, if true module was found
    @In, version, string, found version
    @Out, result, tuple, returns (missing, outOfRange, notQA)
  """
  missing = []
  outOfRange = []
  notQA = []
  if not found:
    missing.append(i)
  elif distutils.version.LooseVersion(version) < distutils.version.LooseVersion(ev):
    outOfRange.append(i+" should be at least version "+ev+" but is "+version)
  elif mv is not None and distutils.version.LooseVersion(version) > distutils.version.LooseVersion(mv):
    outOfRange.append(i+" should not be more than version "+mv+" but is "+version)
  else:
    try:
      if distutils.version.StrictVersion(version) != distutils.version.StrictVersion(qa):
        notQA.append(i + " has version " + version + " but tested version is " + qa)
    except ValueError:
      notQA.append(i + " has version " + version + " but tested version is " + qa + " and unable to parse version")
  return missing, outOfRange, notQA

def checkForMissingModules(subprocessCheck = True):
  """
  Looks for a list of modules, and the version numbers.
  returns (missing, outOfRange, notQA) where if they are all found is
  ([], [], []), but if they are missing or too old or too new  will put a
  error message in the result for each missing or too old module or not on
  the quality assurance version.
  @In, subprocessCheck, bool, if true use a subprocess to check
  @Out, result, tuple, returns (missing, outOfRange, notQA)
  """
  missing = []
  outOfRange = []
  notQA = []
  for i,fv,ev, qa, mv in modules_to_try:
    if subprocessCheck:
      found, message, version = moduleReport(i, fv)
    else:
      found, message, version = __importReport(i)
    moduleMissing, moduleOutOfRange, moduleNotQA = __checkVersion(i, ev, qa, mv, found, version)
    missing.extend(moduleMissing)
    outOfRange.extend(moduleOutOfRange)
    notQA.extend(moduleNotQA)
  return missing, outOfRange, notQA

def __condaString(includeOptionals=False,opSys=None):
  """
    Generates a string with version ids that can be passed to conda.
    returns s, string, a list of packages for conda to install
    @ In, includeOptionals, bool, optional, if True then add optional testing libraries to install list
    @ In, opSys, string, optional, if included then parse conda list according to request
    @ Out, s, str, message that could be pasted into a bash command to install libraries
  """
  s = ""
  libList = __condaList + ([] if not includeOptionals else __condaOptional)
  if opSys is not None:
    libList = parseCondaForOS(libList,opSys)
  for name, version in libList:
    if len(version) == 0:
      s += name+" "
    else:
      s += name+"="+version+" "
  return s

def parseCondaForOS(libs,opSys):
  """
    Modifies the list of Conda for a particular operating system.
    @ In, libs, list, list of libraries as (lib,version)
    @ In, opSys, string, name of operating system (mac, windows, linux)
    @ Out, libs, updated libs list
  """
  if opSys == 'windows':
    pass # nothing special to do currently
  elif opSys == 'mac':
    pass # nothing special to do currently
  elif opSys == 'linux':
    # add noMKL libraries to prevent Intel crash errors
    libs.append( ('nomkl'  ,'') )
    libs.append( ('numexpr','') )
  return libs


if __name__ == '__main__':
  # allow the operating system to be specified
  opSys = None
  if '--windows' in sys.argv:
    opSys = 'windows'
  elif '--mac' in sys.argv:
    opSys = 'mac'
  elif '--linux' in sys.argv:
    opSys = 'linux'
  # check for environemnt definition of raven libs
  libName = os.getenv('RAVEN_LIBS_NAME','raven_libraries')
  # what did the caller ask to do?
  if '--conda-create' in sys.argv:
    print("conda create --name {} -y ".format(libName), end="")
    print(__condaString(includeOptionals = ('--optional' in sys.argv), opSys = opSys))
  elif '--conda-install' in sys.argv:
    print("conda install --name {} -y ".format(libName), end=" ")
    print(__condaString(includeOptionals = ('--optional' in sys.argv), opSys = opSys))
  elif '--pip-install' in sys.argv:
    print("pip install",end=" ")
    for i,qa in __pipList:
      print(i+"=="+qa,end=" ")
    print()
  elif '--manual-list' in sys.argv:
    for i,fv,ev,qa,mv in modules_to_try:
      print("\item",i+"-"+qa)<|MERGE_RESOLUTION|>--- conflicted
+++ resolved
@@ -33,20 +33,6 @@
 # quality assurance module version, maximum version)
 # Deep learning requires Scikit-Learn version at least 0.18
 
-<<<<<<< HEAD
-## versions on falcon, EXCEPT scipy (not avail on  and h5py
-modules_to_try = [("h5py"       ,'h5py.__version__'       ,'2.4.0' ,'2.6.0' ,None   ),
-                  #("numpy"     ,'numpy.__version__'      ,"1.8.0" ,"1.9.1",None   ),
-                  ("scipy"      ,'scipy.__version__'      ,"0.14.0","0.17.1",None   ),
-                  ("sklearn"    ,'sklearn.__version__'    ,"0.18"  ,"0.18.0",None   ),
-                  ("pandas"     ,'pandas.__version__'     ,"0.20.0","0.20.3",None   ),
-                  ("xarray"     ,'xarray.__version__'     ,"0.9.5" ,"0.9.5" ,None   ),
-                  ("netCDF4"    ,'netCDF4.__version__'    ,"1.2.3" ,"1.2.4" ,None   ),
-                  ("statsmodels",'statsmodels.__version__',"0.8.0" ,"0.8.0" ,None   ),
-                  ("matplotlib" ,'matplotlib.__version__' ,"1.3.1" ,"1.5.3" ,None   )]
-
-def __lookUpPreferredVersion(name):
-=======
 ## working Conda 4.5.4, May 2018
 modules_to_try = [("h5py"      ,'h5py.__version__'      ,'2.4.0' ,'2.7.1' ,None   ), # 2.6.0
                   ("numpy"     ,'numpy.__version__'     ,"1.8.0" ,"1.12.1",None   ),
@@ -70,7 +56,6 @@
 optional_test_libraries = [ ('pillow','PIL.__version__',"5.0.0","5.1.0",None) ]
 
 def __lookUpPreferredVersion(name,optional=False):
->>>>>>> 2cc6653f
   """
     Look up the preferred version in the modules.
     @In, name, string, the name of the module
