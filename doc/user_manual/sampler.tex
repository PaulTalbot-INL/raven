--- conflicted
+++ resolved
@@ -1209,11 +1209,7 @@
     \item \distributionDescription
     \item \functionDescription
      \item \gridDescriptionOnlyCustom
-<<<<<<< HEAD
-     \nb{Only the construction `custom'' is available. In the \xmlNode{grid} body only the lower and upper bounds can be inputted (2 numbers only).}
-=======
      \nb{Only the construction ``custom'' is available. In the \xmlNode{grid} body only the lower and upper bounds can be inputted (2 numbers only).}
->>>>>>> 00cf3de3
  \end{itemize}
  \item \constantVariablesDescription
 \item \xmlNode{ResponseSurfaceDesignSettings}, \xmlDesc{required},
