--- conflicted
+++ resolved
@@ -1,5 +1,5 @@
 \section{RunInfo}
-In the \emph{<RunInfo>} block, the user specifies how the overall computation
+In the \textbf{RunInfo} block, the user specifies how the overall computation
 should be run.
 %
 %There are several settings which can be inputted, in order to define how to
@@ -102,11 +102,7 @@
 specifies the maximum size of the log file in bytes. Every time RAVEN drives a
 code/software, it creates a logfile of the code's screen output.
 %
-<<<<<<< HEAD
-\textit{Defautl = Inf}. NB. \TODO{This flag is not implemtend yet.}
-=======
-\textit{Defautl = Inf}. \TODO{\nb This flag is not implemtend yet.}
->>>>>>> 423890c9
+\textit{Default = Inf}. \TODO{\nb This flag is not implemtend yet.}
 
 %%%%%% deleteOutExtension
 \item \xmlNode{deleteOutExtension}, \xmlDesc{comma separated string, optional 
@@ -142,15 +138,9 @@
   \begin{itemize}
     \item \textbf{pbsdsh}: this ``mode'' uses the pbsdsh protocol to distribute
       the program running; more information regarding this protocol can be found
-<<<<<<< HEAD
-      in~\cite{PBS}.
-      Mode ``pbsdsh'' automatically ``understands'' when it needs to generate
-      a ``qsub'' command, by inquiring the machine enviroment:
-=======
-      in~\ref{} \maljdan{Empty ref}.
+      in~\cite{PBS}. 
       Mode ``pbsdsh'' automatically knows when it needs to generate a 
       \texttt{qsub} command, by inquiring the machine enviroment:
->>>>>>> 423890c9
          \begin{itemize}
            \item If RAVEN is executed in the HEAD node of an HPC system, RAVEN
              generates a \texttt{qsub} command, and instantiates and submits 
@@ -161,22 +151,13 @@
              to utilize the reserved resources (CPUs and nodes) to distribute
              the jobs, but will not generate a \texttt{qsub} command.
          \end{itemize}
-<<<<<<< HEAD
-    \item \textbf{mpi}: this ``mode'' uses mpiexec to distribute the running
-      program; more information regarding this protocol can be found in~\cite{MPI}.
-      Mode ``MPI''  can either generate a ``qsub'' command or can execute on
-      selected nodes.
-      In order to make the ``mpi'' mode generate a ``qsub'' command, an
-      additional keyword (XML sub-node) needs to be specified:
-=======
     \item \textbf{mpi}: this ``mode'' uses \texttt{mpiexec} to distribute the 
       running program; more information regarding this protocol can be found
-      in~\ref{} \maljdan{Empty ref}.
+      in~\cite{MPI}.  
       Mode ``MPI''  can either generate a \texttt{qsub} command or can execute
       on selected nodes.
       In order to make the ``mpi'' mode generate a \texttt{qsub} command, an
       additional keyword (xml sub-node) needs to be specified:
->>>>>>> 423890c9
          \begin{itemize}
            \item If RAVEN is executed in the HEAD node of an HPC system, the
              user needs to input a sub-node, \xmlNode{runQSUB}, right after
@@ -203,16 +184,6 @@
            \begin{itemize}
               \item the node ids can be specified in an external text file
                 (node ids separated by blank space).
-<<<<<<< HEAD
-                This file needs to be provided in the \texttt{mode} XML node,
-                introducing a sub-node named \texttt{nodefile} (e.g.\\
-                \texttt{<mode>mpi<nodefile>/tmp/nodes</nodefile></mode>}).
-              \item the node ids can be contained in an enviromental variable
-                (node ids separated by blank space).
-                This variable needs to be provided in the \texttt{mode} XML
-                node, introducing a sub-node named \texttt{nodefileenv} (e.g.\\
-                \texttt{<mode>mpi<nodefileenv>NODEFILE</nodefileenv></mode>}).
-=======
                 This file needs to be provided in the XML node \xmlNode{mode},
                 introducing a sub-node named \xmlNode{nodefile} (e.g.\\
 \xmlNode{mode}\texttt{mpi}\xmlNode{nodefile}\texttt{/tmp/nodes}\xmlNode{/nodefile}\xmlNode{/mode}).
@@ -221,7 +192,6 @@
                 This variable needs to be provided in the \xmlNode{mode} XML
                 node, introducing a sub-node named \xmlNode{nodefileenv} (e.g.\\
 \xmlNode{mode}\texttt{mpi}\xmlNode{nodefileenv}\texttt{NODEFILE}\xmlNode{/nodefileenv}\xmlNode{/mode>}).
->>>>>>> 423890c9
                 \item If none of the above options are used, RAVEN will attempt
                   to find the nodes' information in the enviroment variable
                   \texttt{PBS\_NODEFILE}.
@@ -252,22 +222,13 @@
 \textit{Default = None}.
 
 %%%%%% CUSTOM MODE
-<<<<<<< HEAD
-\item \texttt{<CustomMode>}, \textbf{\textit{XML node, optional field}}, is an
-XML node where ``advanced'' users can implement newer ``modes.''
-=======
 \item \xmlNode{CustomMode}, \xmlDesc{xml node, optional field}, is an
 xml node where ``advanced'' users can implement newer ``modes.''
->>>>>>> 423890c9
 %
 Please refer to sub-section~\ref{subsec:runinfoadvanced} for advanced users.
 
 %%%%%% QUEUE SOFTWARE
-<<<<<<< HEAD
-\item \texttt{<queueingSoftware>}, \textbf{\textit{string, optional field}}.
-=======
 \item \xmlNode{queueingSoftware}, \xmlDesc{string, optional field}.
->>>>>>> 423890c9
 RAVEN has support for the PBS queueing system. If the platform provides a
 different queueing system, the user can specify its name here (e.g., PBS
 PROFESSIONAL, etc.).
@@ -275,13 +236,8 @@
 \textit{Default = PBS PROFESSIONAL}.
 
 %%%%%% EXPECTED TIME
-<<<<<<< HEAD
-\item \texttt{<expectedTime>}, \textbf{\textit{column separated string, requested
-field (pbsdsh mode) }}, specifies the time the whole calculation is expected to
-=======
 \item \xmlNode{expectedTime}, \xmlDesc{colum separated string, requested field
 (pbsdsh mode)}, specifies the time the whole calculation is expected to
->>>>>>> 423890c9
 last.
 %
 The syntax of this node is \textit{hours:minutes:seconds} (e.g.
@@ -355,16 +311,11 @@
 \xmlNode{RunInfo} node, an additional keyword can be defined:
 \begin{itemize}
 %%%%%% DefaultInputFile
-<<<<<<< HEAD
-\item \texttt{<DefaultInputFile>}, \textbf{\textit{string, optional field}}. In
-this block, the user can change the default XML input file RAVEN is going to
-=======
 \item \xmlNode{DefaultInputFile}, \xmlDesc{string, optional field}. In
 this block, the user can change the default xml input file RAVEN is going to
->>>>>>> 423890c9
 look for if none have been provided as a command-line argument.
 %
-\textit{Default = ``test.XML''}.
+\textit{Default = ``test.xml''}.
 \end{itemize}
 As already mentioned, this file is read to define default data for the RunInfo
 block.
